--- conflicted
+++ resolved
@@ -18,7 +18,6 @@
 
     inputFileExtension = '.mop'
     outputFileExtension = '.out'
-<<<<<<< HEAD
     
     mopacEnv = os.getenv('MOPAC_DIR', default="/opt/mopac")
     if os.path.exists(os.path.join(mopacEnv , 'MOPAC2012.exe')):
@@ -27,10 +26,6 @@
         executablePath = os.path.join(mopacEnv , 'MOPAC2009.exe')
     else:
         executablePath = os.path.join(mopacEnv , '(MOPAC 2009 or 2012)')
-=======
-    executablePath = os.path.join(os.getenv('MOPAC_DIR', default="/opt/mopac") , 'MOPAC2012.exe')
-    assert os.path.exists(executablePath), "Couldn't find MOPAC 2009 executable at {0}. Try setting your MOPAC_DIR environment variable.".format(executablePath)
->>>>>>> 2ba319c4
     
     usePolar = False#use polar keyword in MOPAC
     
