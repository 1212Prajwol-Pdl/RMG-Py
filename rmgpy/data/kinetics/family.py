--- conflicted
+++ resolved
@@ -47,13 +47,9 @@
 from rmgpy.reaction import Reaction, isomorphic_species_lists
 from rmgpy import settings
 from rmgpy.reaction import Reaction
-<<<<<<< HEAD
 from rmgpy.kinetics import Arrhenius, SurfaceArrhenius,\
                     SurfaceArrheniusBEP, StickingCoefficient, StickingCoefficientBEP
-=======
-from rmgpy.kinetics import Arrhenius
 from rmgpy.kinetics.arrhenius import ArrheniusBM
->>>>>>> 4b1c0836
 from rmgpy.molecule import Bond, GroupBond, Group, Molecule
 from rmgpy.molecule.resonance import generate_optimal_aromatic_resonance_structures
 from rmgpy.species import Species
@@ -1882,7 +1878,7 @@
             # ToDo: try to remove this hard-coding of reaction family name..
             if 'adsorption' in self.label.lower() and forward:
                 if moleculesA[0].containsSurfaceSite() and moleculesB[0].containsSurfaceSite():
-                    "Can't adsorb something that's already adsorbed. Both reactants either contain or are a surface site"
+                    # Can't adsorb something that's already adsorbed. Both reactants either contain or are a surface site.
                     return []
 
             # Iterate over all resonance isomers of the reactant
@@ -1929,9 +1925,8 @@
                                             rxn = self.__createReaction(reactantStructures, productStructures, forward)
                                             if rxn: rxnList.append(rxn)
         
-<<<<<<< HEAD
         # Termolecular reactants: A + B + C --> products
-        elif len(reactants) == 2 and len(template.reactants) == 3:
+        elif len(reactants) == 2 and len(template_reactants) == 3:
             """
             Two reactants but a termolecular template.
             Could be A + X + X <=> BX + CX (dissociative adsorption)
@@ -1939,9 +1934,9 @@
             in which case, if one of the two reactants is an X
             then we have a match and can just use it twice.
             """
-            templateSites = [r for r in template.reactants if r.item.isSurfaceSite()]
+            templateSites = [r for r in template_reactants if r.item.isSurfaceSite()]
             if len(templateSites) == 2:
-                "Two surface sites in template. If there's a site in the reactants, use it twice."
+                # Two surface sites in template. If there's a site in the reactants, use it twice.
                 if reactants[0][0].isSurfaceSite() and not reactants[1][0].isSurfaceSite():
                     site1 = reactants[0][0]
                     site2 = deepcopy(reactants[0][0])
@@ -1953,14 +1948,14 @@
                     adsorbateMolecules = reactants[0]
                     reactants.append([site2])
                 else:
-                    "No reaction with these reactants in this template"
+                    # No reaction with these reactants in this template
                     return []
 
                 if adsorbateMolecules[0].containsSurfaceSite():
-                    "An adsorbed molecule can't adsorb again"
+                    # An adsorbed molecule can't adsorb again
                     return []
 
-                for r in template.reactants:
+                for r in template_reactants:
                     if not r.item.isSurfaceSite():
                         templateAdsorbate = r
                         break
@@ -1982,9 +1977,10 @@
                                 rxn = self.__createReaction(reactantStructures, productStructures, forward)
                                 if rxn: rxnList.append(rxn)
             else:
-                raise NotImplementedError("Termolecluar template not containing two surface sites")
-
-        elif len(reactants) == 3 and len(template.reactants) == 3:
+                # __generateReactions was called with mismatched number of reactants and templates
+                return []
+
+        elif len(reactants) == 3 and len(template_reactants) == 3:
             """
             This could be a surface reaction
                 A + X + X <=> BX + CX  (dissociative adsorption)
@@ -1993,7 +1989,7 @@
                 A + B + C <=> stuff
             We check the two scenarios in that order.
             """
-            templateSites = [r for r in template.reactants if r.item.isSurfaceSite()]
+            templateSites = [r for r in template_reactants if r.item.isSurfaceSite()]
             if len(templateSites) == 2:
                 """
                 Three reactants and a termolecular template.
@@ -2015,19 +2011,14 @@
                     site1, site2 = m2, m3
                     adsorbateMolecules = reactants[0]
                 else:
-                    "Three reactants not containing two surface sites"
+                    # Three reactants not containing two surface sites
                     return []
-=======
-        # Trimolecular reactants: A + B + C --> products
-        elif len(reactants) == 3 and len(template_reactants) == 3:
->>>>>>> 4b1c0836
 
                 if adsorbateMolecules[0].containsSurfaceSite():
-                    "An adsorbed molecule can't adsorb again"
+                    # An adsorbed molecule can't adsorb again
                     return []
 
-<<<<<<< HEAD
-                for r in template.reactants:
+                for r in template_reactants:
                     if not r.item.isSurfaceSite():
                         templateAdsorbate = r
                         break
@@ -2068,9 +2059,9 @@
                                 """
                                 order = (0, 1, 2) corresponds to reactants stored as A + B + C, etc.
                                 """
-                                _mappingsA = self.__matchReactantToTemplate(moleculeA, template.reactants[order[0]])
-                                _mappingsB = self.__matchReactantToTemplate(moleculeB, template.reactants[order[1]])
-                                _mappingsC = self.__matchReactantToTemplate(moleculeC, template.reactants[order[2]])
+                                _mappingsA = self.__matchReactantToTemplate(moleculeA, template_reactants[order[0]])
+                                _mappingsB = self.__matchReactantToTemplate(moleculeB, template_reactants[order[1]])
+                                _mappingsC = self.__matchReactantToTemplate(moleculeC, template_reactants[order[2]])
 
                                 # Iterate over each pair of matches (A, B, C)
                                 for _mapA in _mappingsA:
@@ -2126,49 +2117,9 @@
                         prunedList.append(reaction)
                         break
                 else:  # didn't break, so all species still adsorbed
-                    logging.info("Removing {} reaction {!s} with no desorbed species".format(self.label, reaction))
+                    logging.debug("Removing {0} reaction {1!s} with no desorbed species".format(self.label, reaction))
                     continue  # to next reaction immediately
             rxnList = prunedList
-=======
-            # Iterate over all resonance isomers of the reactants
-            for moleculeA in moleculesA:
-                for moleculeB in moleculesB:
-                    for moleculeC in moleculesC:
-
-                        def generate_products_and_reactions(order):
-                            """
-                            order = (0, 1, 2) corresponds to reactants stored as A + B + C, etc.
-                            """
-                            _mappingsA = self.__matchReactantToTemplate(moleculeA, template_reactants[order[0]])
-                            _mappingsB = self.__matchReactantToTemplate(moleculeB, template_reactants[order[1]])
-                            _mappingsC = self.__matchReactantToTemplate(moleculeC, template_reactants[order[2]])
-
-                            # Iterate over each pair of matches (A, B, C)
-                            for _mapA in _mappingsA:
-                                for _mapB in _mappingsB:
-                                    for _mapC in _mappingsC:
-                                        _reactantStructures = [moleculeA, moleculeB, moleculeC]
-                                        _maps = [_mapA, _mapB, _mapC]
-                                        # Reorder reactants in case we have a family with fewer reactant trees than
-                                        # reactants and different reactant orders can produce different products
-                                        _reactantStructures = [_reactantStructures[_i] for _i in order]
-                                        _maps = [_maps[_i] for _i in order]
-                                        try:
-                                            _productStructures = self.__generateProductStructures(_reactantStructures,
-                                                                                                  _maps,
-                                                                                                  forward)
-                                        except ForbiddenStructureException:
-                                            pass
-                                        else:
-                                            if _productStructures is not None:
-                                                _rxn = self.__createReaction(_reactantStructures,
-                                                                             _productStructures,
-                                                                             forward)
-                                                if _rxn: rxnList.append(_rxn)
-
-                        # Reactants stored as A + B + C
-                        generate_products_and_reactions((0, 1, 2))
->>>>>>> 4b1c0836
 
 
         # If products is given, remove reactions from the reaction list that
