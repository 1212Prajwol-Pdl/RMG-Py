--- conflicted
+++ resolved
@@ -1518,127 +1518,83 @@
             ml_estimator, ml_settings = None, None
 
         if quantum_mechanics:
-<<<<<<< HEAD
-            original_molecule = species.molecule[0]
-            if (
-                quantum_mechanics.settings.onlyCyclics
-                and not original_molecule.is_cyclic()
-            ):
-                pass
-            else:  # try a QM calculation
-                if (
-                    original_molecule.get_radical_count()
-                    > quantum_mechanics.settings.maxRadicalNumber
-                ):
-                    # Too many radicals for direct calculation: use HBI.
-                    logging.info(
-                        "{0} radicals on {1} exceeds limit of {2}. Using HBI method.".format(
-                            original_molecule.get_radical_count(),
-                            species.label,
-                            quantum_mechanics.settings.maxRadicalNumber,
-                        )
-                    )
-
-                    # Need to estimate thermo via each resonance isomer
-                    thermo = []
-                    for molecule in species.molecule:
-                        molecule.clear_labeled_atoms()
-                        # Try to see if the saturated molecule can be found in the libraries
-                        tdata = self.estimate_radical_thermo_via_hbi(
-                            molecule, self.get_thermo_data_from_libraries
-                        )
-                        priority = 1
-                        if tdata is None:
-                            # Then attempt quantum mechanics job on the saturated molecule
-                            tdata = self.estimate_radical_thermo_via_hbi(
-                                molecule, quantum_mechanics.get_thermo_data
-                            )
-                            priority = 2
-                        if tdata is None:
-                            # Fall back to group additivity
-                            tdata = self.estimate_thermo_via_group_additivity(molecule)
-                            priority = 3
-
-                        thermo.append(
-                            (priority, tdata.get_enthalpy(298.0), molecule, tdata)
-                        )
-
-                    if len(thermo) > 1:
-                        # Sort thermo first by the priority, then by the most stable H298 value
-                        thermo = sorted(thermo, key=lambda x: (x[0], x[1]))
-                        for i, therm in enumerate(thermo):
-                            logging.debug(
-                                "Resonance isomer {0} {1} gives H298={2:.0f} J/mol"
-                                "".format(i + 1, therm[2].to_smiles(), therm[1])
-                            )
-                        # Save resonance isomers reordered by their thermo
-                        species.molecule = [item[2] for item in thermo]
-                        original_molecule = species.molecule[0]
-                    thermo0 = thermo[0][3]
-
-                    # update entropy by symmetry correction
-                    thermo0.S298.value_si -= constants.R * math.log(
-                        species.get_symmetry_number()
-                    )
-
-                else:  # Not too many radicals: do a direct calculation.
-                    thermo0 = quantum_mechanics.get_thermo_data(
-                        original_molecule
-                    )  # returns None if it fails
-
-=======
             try:
                 original_molecule = species.molecule[0]
-                if quantum_mechanics.settings.onlyCyclics and not original_molecule.is_cyclic():
+                if (
+                    quantum_mechanics.settings.onlyCyclics
+                    and not original_molecule.is_cyclic()
+                ):
                     pass
                 else:  # try a QM calculation
-                    if original_molecule.get_radical_count() > quantum_mechanics.settings.maxRadicalNumber:
+                    if (
+                        original_molecule.get_radical_count()
+                        > quantum_mechanics.settings.maxRadicalNumber
+                    ):
                         # Too many radicals for direct calculation: use HBI.
-                        logging.info("{0} radicals on {1} exceeds limit of {2}. Using HBI method.".format(
-                            original_molecule.get_radical_count(),
-                            species.label,
-                            quantum_mechanics.settings.maxRadicalNumber,
-                        ))
+                        logging.info(
+                            "{0} radicals on {1} exceeds limit of {2}. Using HBI method.".format(
+                                original_molecule.get_radical_count(),
+                                species.label,
+                                quantum_mechanics.settings.maxRadicalNumber,
+                            )
+                        )
 
                         # Need to estimate thermo via each resonance isomer
                         thermo = []
                         for molecule in species.molecule:
                             molecule.clear_labeled_atoms()
                             # Try to see if the saturated molecule can be found in the libraries
-                            tdata = self.estimate_radical_thermo_via_hbi(molecule, self.get_thermo_data_from_libraries)
+                            tdata = self.estimate_radical_thermo_via_hbi(
+                                molecule, self.get_thermo_data_from_libraries
+                            )
                             priority = 1
                             if tdata is None:
                                 # Then attempt quantum mechanics job on the saturated molecule
-                                tdata = self.estimate_radical_thermo_via_hbi(molecule, quantum_mechanics.get_thermo_data)
+                                tdata = self.estimate_radical_thermo_via_hbi(
+                                    molecule, quantum_mechanics.get_thermo_data
+                                )
                                 priority = 2
                             if tdata is None:
                                 # Fall back to group additivity
-                                tdata = self.estimate_thermo_via_group_additivity(molecule)
+                                tdata = self.estimate_thermo_via_group_additivity(
+                                    molecule
+                                )
                                 priority = 3
 
-                            thermo.append((priority, tdata.get_enthalpy(298.), molecule, tdata))
+                            thermo.append(
+                                (priority, tdata.get_enthalpy(298.0), molecule, tdata)
+                            )
 
                         if len(thermo) > 1:
                             # Sort thermo first by the priority, then by the most stable H298 value
                             thermo = sorted(thermo, key=lambda x: (x[0], x[1]))
                             for i, therm in enumerate(thermo):
-                                logging.debug("Resonance isomer {0} {1} gives H298={2:.0f} J/mol"
-                                              "".format(i + 1, therm[2].to_smiles(), therm[1]))
+                                logging.debug(
+                                    "Resonance isomer {0} {1} gives H298={2:.0f} J/mol"
+                                    "".format(i + 1, therm[2].to_smiles(), therm[1])
+                                )
                             # Save resonance isomers reordered by their thermo
                             species.molecule = [item[2] for item in thermo]
                             original_molecule = species.molecule[0]
                         thermo0 = thermo[0][3]
 
                         # update entropy by symmetry correction
-                        thermo0.S298.value_si -= constants.R * math.log(species.get_symmetry_number())
+                        thermo0.S298.value_si -= constants.R * math.log(
+                            species.get_symmetry_number()
+                        )
 
                     else:  # Not too many radicals: do a direct calculation.
-                        thermo0 = quantum_mechanics.get_thermo_data(original_molecule)  # returns None if it fails
-            except ValueError as e: #rdkit fails to generate conformers 
-                logging.error("Quantum Mechanics calculation failed for species: %s with ValueError: %s", species.label, e.args[0])
+                        thermo0 = quantum_mechanics.get_thermo_data(
+                            original_molecule
+                        )  # returns None if it fails
+            except ValueError as e:  # rdkit fails to generate conformers
+                logging.error(
+                    "Quantum Mechanics calculation failed for species: %s with ValueError: %s",
+                    species.label,
+                    e.args[0],
+                )
                 logging.error("Falling back to ML (If turned on) or GAV (If not)")
-                    
->>>>>>> 5fd68810
+
         if thermo0 is None:
             # First try finding stable species in libraries and using HBI
             for mol in species.molecule:
@@ -1696,15 +1652,22 @@
                 # estimate using gnns_thermo
                 # trained on rings,radicals and stable species
                 # `self.get_thermo_data_from_ml`.
-                if (ml_estimator is not None
-                    and all(a.element.number in {1, 6, 7, 8, 9, 17, 35} for a in species.molecule[0].atoms)
-                    and species.molecule[0].get_singlet_carbene_count() == 0):
+                if (
+                    ml_estimator is not None
+                    and all(
+                        a.element.number in {1, 6, 7, 8, 9, 17, 35}
+                        for a in species.molecule[0].atoms
+                    )
+                    and species.molecule[0].get_singlet_carbene_count() == 0
+                ):
                     try:
                         thermo0 = self.get_thermo_data_from_ml(
                             species, ml_estimator, ml_settings
                         )
                     except Exception as exc:
-                        logging.info(f"Thermo estimation failed for {species.molecule[0].smiles} with error \n {str(exc)}")
+                        logging.info(
+                            f"Thermo estimation failed for {species.molecule[0].smiles} with error \n {str(exc)}"
+                        )
                         thermo0 = None
                         # make it none so it can be estimated with group additivity
 
@@ -2694,8 +2657,8 @@
             ):
                 # apply secondary decompostion formula
                 # to get a estimated_group_thermodata
-                estimated_bicyclic_thermodata = (
-                    self.get_bicyclic_correction_thermo_data_from_heuristic(polyring)
+                estimated_bicyclic_thermodata = self.get_bicyclic_correction_thermo_data_from_heuristic(
+                    polyring
                 )
                 if not estimated_bicyclic_thermodata:
                     estimated_bicyclic_thermodata = matched_group_thermodata
@@ -2752,10 +2715,8 @@
             if matched_group.label in self.groups["polycyclic"].generic_nodes:
                 # apply secondary decompostion formula
                 # to get a estimated_group_thermodata
-                estimated_bicyclic_thermodata = (
-                    self.get_bicyclic_correction_thermo_data_from_heuristic(
-                        bicyclic.atoms
-                    )
+                estimated_bicyclic_thermodata = self.get_bicyclic_correction_thermo_data_from_heuristic(
+                    bicyclic.atoms
                 )
                 if not estimated_bicyclic_thermodata:
                     estimated_bicyclic_thermodata = matched_group_thermodata
@@ -2787,19 +2748,19 @@
                         aromaticBond.set_order_num(1)
 
                     submol.saturate_unfilled_valence()
-                    single_ring_thermodata = (
-                        self._add_ring_correction_thermo_data_from_tree(
-                            None, self.groups["ring"], submol, submol.atoms
-                        )[0]
-                    )
+                    single_ring_thermodata = self._add_ring_correction_thermo_data_from_tree(
+                        None, self.groups["ring"], submol, submol.atoms
+                    )[
+                        0
+                    ]
 
                 else:
                     submol.update()
-                    single_ring_thermodata = (
-                        self._add_ring_correction_thermo_data_from_tree(
-                            None, self.groups["ring"], submol, submol.atoms
-                        )[0]
-                    )
+                    single_ring_thermodata = self._add_ring_correction_thermo_data_from_tree(
+                        None, self.groups["ring"], submol, submol.atoms
+                    )[
+                        0
+                    ]
             for _ in range(occurrence - 1):
                 thermo_data = remove_thermo_data(
                     thermo_data, single_ring_thermodata, True, True
@@ -2837,14 +2798,14 @@
             S298=(0.0, "J/(mol*K)"),
         )
 
-        saturated_bicyclic_thermo_data = (
-            self._add_ring_correction_thermo_data_from_tree(
-                None,
-                self.groups["polycyclic"],
-                saturated_bicyclic_submol,
-                saturated_bicyclic_submol.atoms,
-            )[0]
-        )
+        saturated_bicyclic_thermo_data = self._add_ring_correction_thermo_data_from_tree(
+            None,
+            self.groups["polycyclic"],
+            saturated_bicyclic_submol,
+            saturated_bicyclic_submol.atoms,
+        )[
+            0
+        ]
 
         estimated_bicyclic_thermo_data = add_thermo_data(
             estimated_bicyclic_thermo_data,
@@ -2864,19 +2825,19 @@
                     aromatic_bond.set_order_num(1)
 
                 submol.saturate_unfilled_valence()
-                single_ring_thermo_data = (
-                    self._add_ring_correction_thermo_data_from_tree(
-                        None, self.groups["ring"], submol, submol.atoms
-                    )[0]
-                )
+                single_ring_thermo_data = self._add_ring_correction_thermo_data_from_tree(
+                    None, self.groups["ring"], submol, submol.atoms
+                )[
+                    0
+                ]
 
             else:
                 submol.update()
-                single_ring_thermo_data = (
-                    self._add_ring_correction_thermo_data_from_tree(
-                        None, self.groups["ring"], submol, submol.atoms
-                    )[0]
-                )
+                single_ring_thermo_data = self._add_ring_correction_thermo_data_from_tree(
+                    None, self.groups["ring"], submol, submol.atoms
+                )[
+                    0
+                ]
             estimated_bicyclic_thermo_data = remove_thermo_data(
                 estimated_bicyclic_thermo_data,
                 single_ring_thermo_data,
@@ -2892,19 +2853,19 @@
                     aromatic_bond.set_order_num(1)
 
                 submol.saturate_unfilled_valence()
-                single_ring_thermo_data = (
-                    self._add_ring_correction_thermo_data_from_tree(
-                        None, self.groups["ring"], submol, submol.atoms
-                    )[0]
-                )
+                single_ring_thermo_data = self._add_ring_correction_thermo_data_from_tree(
+                    None, self.groups["ring"], submol, submol.atoms
+                )[
+                    0
+                ]
 
             else:
                 submol.update()
-                single_ring_thermo_data = (
-                    self._add_ring_correction_thermo_data_from_tree(
-                        None, self.groups["ring"], submol, submol.atoms
-                    )[0]
-                )
+                single_ring_thermo_data = self._add_ring_correction_thermo_data_from_tree(
+                    None, self.groups["ring"], submol, submol.atoms
+                )[
+                    0
+                ]
 
             estimated_bicyclic_thermo_data = add_thermo_data(
                 estimated_bicyclic_thermo_data,
