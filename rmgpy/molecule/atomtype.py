#!/usr/bin/env python
# -*- coding: utf-8 -*-

###############################################################################
#                                                                             #
# RMG - Reaction Mechanism Generator                                          #
#                                                                             #
# Copyright (c) 2002-2018 Prof. William H. Green (whgreen@mit.edu),           #
# Prof. Richard H. West (r.west@neu.edu) and the RMG Team (rmg_dev@mit.edu)   #
#                                                                             #
# Permission is hereby granted, free of charge, to any person obtaining a     #
# copy of this software and associated documentation files (the 'Software'),  #
# to deal in the Software without restriction, including without limitation   #
# the rights to use, copy, modify, merge, publish, distribute, sublicense,    #
# and/or sell copies of the Software, and to permit persons to whom the       #
# Software is furnished to do so, subject to the following conditions:        #
#                                                                             #
# The above copyright notice and this permission notice shall be included in  #
# all copies or substantial portions of the Software.                         #
#                                                                             #
# THE SOFTWARE IS PROVIDED 'AS IS', WITHOUT WARRANTY OF ANY KIND, EXPRESS OR  #
# IMPLIED, INCLUDING BUT NOT LIMITED TO THE WARRANTIES OF MERCHANTABILITY,    #
# FITNESS FOR A PARTICULAR PURPOSE AND NONINFRINGEMENT. IN NO EVENT SHALL THE #
# AUTHORS OR COPYRIGHT HOLDERS BE LIABLE FOR ANY CLAIM, DAMAGES OR OTHER      #
# LIABILITY, WHETHER IN AN ACTION OF CONTRACT, TORT OR OTHERWISE, ARISING     #
# FROM, OUT OF OR IN CONNECTION WITH THE SOFTWARE OR THE USE OR OTHER         #
# DEALINGS IN THE SOFTWARE.                                                   #
#                                                                             #
###############################################################################

"""
This module defines the atom types that are available for representing
molecular functional groups and substructure patterns. Each available atom type
is defined as an instance of the :class:`AtomType` class. The atom types 
themselves are available in the ``atomTypes`` module-level variable, or as
the return value from the :meth:`getAtomType()` method.

If you want to change which atom types are available in RMG and/or what they
represent, this should be the only module you need to change to do so.
"""

import cython
from rmgpy.exceptions import AtomTypeError


################################################################################

class AtomType:
    """
    A class for internal representation of atom types. Using unique objects
    rather than strings allows us to use fast pointer comparisons instead of
    slow string comparisons, as well as store extra metadata. In particular,
    we store metadata describing the atom type's hierarchy with regard to other
    atom types, and the atom types that can result when various actions
    involving this atom type are taken. The attributes are:

    =================== =================== ====================================
    Attribute           Type                Description
    =================== =================== ====================================
    `label`             ``str``             A unique label for the atom type
    `generic`           ``list``            The atom types that are more generic than this one
    `specific`          ``list``            The atom types that are more specific than this one
    `incrementBond`     ``list``            The atom type(s) that result when an adjacent bond's order is incremented
    `decrementBond`     ``list``            The atom type(s) that result when an adjacent bond's order is decremented
    `formBond`          ``list``            The atom type(s) that result when a new single bond is formed to this atom type
    `breakBond`         ``list``            The atom type(s) that result when an existing single bond to this atom type is broken
    `incrementRadical`  ``list``            The atom type(s) that result when the number of radical electrons is incremented
    `decrementRadical`  ``list``            The atom type(s) that result when the number of radical electrons is decremented
    `incrementLonePair` ``list``            The atom type(s) that result when the number of lone electron pairs is incremented
    `decrementLonePair` ``list``            The atom type(s) that result when the number of lone electron pairs is decremented

    The following features are what are required in a given atomtype. Any int in the list is acceptable. An empty list is a wildcard
    ----------------------------------------------------------------------------
    'single'            ''list''            The total number of single bonds on the atom
    'allDouble'         ''list''            The total number of double bonds on the atom
    'rDouble'           ''list''            The number of double bonds to any non-oxygen, nonsulfur
    'oDouble'           ''list''            The number of double bonds to oxygen
    'sDouble'           ''list''            The number of double bonds to sulfur
    'triple'            ''list''            The total number of triple bonds on the atom
    'quadruple'         ''list''            The total number of quadruple bonds on the atom
    'benzene'           ''list''            The total number of benzene bonds on the atom
    'lonePairs'         ''list''            The number of lone pairs on the atom
    'charge'            ''list''            The partial charge of the atom
    =================== =================== ====================================

    """

    def __init__(self, label='', generic=None, specific=None,
                 single=None,
                 allDouble=None,
                 rDouble=None,
                 oDouble=None,
                 sDouble=None,
                 triple=None,
                 quadruple=None,
                 benzene=None,
<<<<<<< HEAD
                 lonePairs=None, ):
=======
                 lonePairs=None,
                 charge=None):
>>>>>>> f5b7467a
        self.label = label
        self.generic = generic or []
        self.specific = specific or []
        self.incrementBond = []
        self.decrementBond = []
        self.formBond = []
        self.breakBond = []
        self.incrementRadical = []
        self.decrementRadical = []
        self.incrementLonePair = []
        self.decrementLonePair = []
        self.single = single or []
        self.allDouble = allDouble or []
        self.rDouble = rDouble or []
        self.oDouble = oDouble or []
        self.sDouble = sDouble or []
        self.triple = triple or []
        self.quadruple = quadruple or []
        self.benzene = benzene or []
        self.lonePairs = lonePairs or []
        self.charge = charge or []

    def __repr__(self):
        return '<AtomType "%s">' % self.label

    def __reduce__(self):
        """
        A helper function used when pickling an AtomType object.
        """
        d = {
            'label': self.label,
            'generic': self.generic,
            'specific': self.specific,
            'incrementBond': self.incrementBond,
            'decrementBond': self.decrementBond,
            'formBond': self.formBond,
            'breakBond': self.breakBond,
            'incrementRadical': self.incrementRadical,
            'decrementRadical': self.decrementRadical,
            'incrementLonePair': self.incrementLonePair,
            'decrementLonePair': self.decrementLonePair,
            'single': self.single,
            'allDouble': self.allDouble,
            'rDouble': self.rDouble,
            'oDouble': self.oDouble,
            'sDouble': self.sDouble,
            'triple': self.triple,
            'quadruple': self.quadruple,
            'benzene': self.benzene,
            'lonePairs': self.lonePairs,
            'charge': self.charge
        }
        return (AtomType, (), d)

    def __setstate__(self, d):
        """
        A helper function used when unpickling an AtomType object.
        """
        self.label = d['label']
        self.generic = d['generic']
        self.specific = d['specific']
        self.incrementBond = d['incrementBond']
        self.decrementBond = d['decrementBond']
        self.formBond = d['formBond']
        self.breakBond = d['breakBond']
        self.incrementRadical = d['incrementRadical']
        self.decrementRadical = d['decrementRadical']
        self.incrementLonePair = d['incrementLonePair']
        self.decrementLonePair = d['decrementLonePair']
        self.single = d['single']
        self.allDouble = d['allDouble']
        self.rDouble = d['rDouble']
        self.oDouble = d['oDouble']
        self.sDouble = d['sDouble']
        self.triple = d['triple']
        self.quadruple = d['quadruple']
        self.benzene = d['benzene']
        self.lonePairs = d['lonePairs']
        self.charge = d['charge']

    def setActions(self, incrementBond, decrementBond, formBond, breakBond, incrementRadical, decrementRadical,
                   incrementLonePair, decrementLonePair):
        self.incrementBond = incrementBond
        self.decrementBond = decrementBond
        self.formBond = formBond
        self.breakBond = breakBond
        self.incrementRadical = incrementRadical
        self.decrementRadical = decrementRadical
        self.incrementLonePair = incrementLonePair
        self.decrementLonePair = decrementLonePair

    def equivalent(self, other):
        """
        Returns ``True`` if two atom types `atomType1` and `atomType2` are
        equivalent or ``False``  otherwise. This function respects wildcards,
        e.g. ``R!H`` is equivalent to ``C``.
        """
        return self is other or self in other.specific or other in self.specific

    def isSpecificCaseOf(self, other):
        """
        Returns ``True`` if atom type `atomType1` is a specific case of
        atom type `atomType2` or ``False``  otherwise.
        """
        return self is other or self in other.specific

    def getFeatures(self):
        """
        Returns a list of the features that are checked to determine atomtype
        """
<<<<<<< HEAD
        features = [self.single,
                    self.allDouble,
                    self.rDouble,
                    self.oDouble,
                    self.sDouble,
                    self.triple,
                    self.quadruple,
                    self.benzene,
                    self.lonePairs, ]
=======
        features=[self.single,
                  self.allDouble,
                  self.rDouble,
                  self.oDouble,
                  self.sDouble,
                  self.triple,
                  self.benzene,
                  self.lonePairs,
                  self.charge]
>>>>>>> f5b7467a
        return features


################################################################################


"""
Note: function to read adjacency lists assumes that all atom types begin
with a capital letter [A-Z]

For making sample atoms, we use the first atomtype under specific,
therefore the first one in the list should always be an element.

The atomTypes naming convention is:
<element> <valence> <characteristic bonds> <charge(optional)>
For example:
- N3d is nitrogen with valence=3 (i.e., 3 electronce are able to form bonds or remain as radicals) with one double bond
- S2tc is a charged sulful with valence=2 with a triple bonds
- Oa is atomic oxygen, i.e., a closed shell atom
Some charged atom types were merged together, and are marked as '*Composite atomType'
"""

atomTypes = {}

#: Surface sites:
atomTypes['X'] = AtomType(label='X', generic=[], specific=['Xv', 'Xo'],
                          single=[], allDouble=[], rDouble=[], oDouble=[], sDouble=[], triple=[],
                          quadruple=[], benzene=[], lonePairs=[]
                          )

#: Vacant surface site
atomTypes['Xv'] = AtomType('Xv', generic=['X'], specific=[],
                           single=[0], allDouble=[0], rDouble=[], oDouble=[], sDouble=[], triple=[0], quadruple=[0],
                           benzene=[0], lonePairs=[0]
                           )
#: Occupied surface site
atomTypes['Xo'] = AtomType('Xo', generic=['X'], specific=[],
                           single=[0, 1], allDouble=[0, 1], rDouble=[], oDouble=[], sDouble=[], triple=[0, 1], quadruple=[0, 1],
                           benzene=[0, 1], lonePairs=[]
                           )

atomTypes['R'] = AtomType(label='R', generic=[], specific=[
    'H',
    'R!H',
    'Val4', 'Val5', 'Val6', 'Val7',
    'He',
<<<<<<< HEAD
    'C', 'Cs', 'Cd', 'Cdd', 'Ct', 'CO', 'Cb', 'Cbf', 'CS', 'Cq',
    'N', 'N1sc', 'N1s', 'N1d', 'N2s', 'N3s', 'N3d', 'N3t', 'N3b', 'N5s', 'N5d', 'N5dd', 'N5t', 'N5b',
    'O', 'Os', 'Od', 'Oa', 'Ot',
    'Ne',
    'Si', 'Sis', 'Sid', 'Sidd', 'Sit', 'SiO', 'Sib', 'Sibf', 'Siq',
    'S', 'Ss', 'Sd', 'Sa', 'St',
    'Cl', 'Ar']
                          )
atomTypes['R!H'] = AtomType(label='R!H', generic=['R'], specific=[
    'He',
    'Val4', 'Val5', 'Val6', 'Val7',
    'C', 'Cs', 'Cd', 'Cdd', 'Ct', 'CO', 'Cb', 'Cbf', 'CS', 'Cq',
    'N', 'N1sc', 'N1s', 'N1d', 'N2s', 'N3s', 'N3d', 'N3t', 'N3b', 'N5s', 'N5d', 'N5dd', 'N5t', 'N5b',
    'O', 'Os', 'Od', 'Oa', 'Ot',
    'Ne',
    'Si', 'Sis', 'Sid', 'Sidd', 'Sit', 'SiO', 'Sib', 'Sibf', 'Siq',
    'S', 'Ss', 'Sd', 'Sa', 'St',
    'Cl', 'Ar'])

atomTypes['Val4'] = AtomType(label='Val4', generic=['R', 'R!H'], specific=[
    'C', 'Cs', 'Cd', 'Cdd', 'Ct', 'CO', 'Cb', 'Cbf', 'CS', 'Cq',
    'Si', 'Sis', 'Sid', 'Sidd', 'Sit', 'SiO', 'Sib', 'Sibf', 'Siq'])

atomTypes['Val5'] = AtomType(label='Val5', generic=['R', 'R!H'], specific=[
    'N', 'N1sc', 'N1s', 'N1d', 'N2s', 'N3s', 'N3d', 'N3t', 'N3b', 'N5s', 'N5d', 'N5dd', 'N5t', 'N5b'])

atomTypes['Val6'] = AtomType(label='Val6', generic=['R', 'R!H'], specific=[
    'O', 'Os', 'Od', 'Oa', 'Ot',
    'S', 'Ss', 'Sd', 'Sa', 'St'])
=======
    'C','Ca','Cs','Csc','Cd','CO','CS','Cdd','Cdc','Ct','Cb','Cbf','C2s','C2sc','C2d','C2dc','C2tc',
    'N','N0sc','N1s','N1sc','N1dc','N3s','N3sc','N3d','N3t','N3b','N5sc','N5dc','N5ddc','N5dddc','N5t','N5tc','N5b','N5bd',
    'O','Oa','O0sc','O2s','O2sc','O2d','O4sc','O4dc','O4tc','O4b',
    'Ne',
    'Si','Sis','Sid','Sidd','Sit','SiO','Sib','Sibf',
    'S','Sa','S0sc','S2s','S2sc','S2d','S2dc','S2tc','S4s','S4sc','S4d','S4dd','S4dc','S4b','S4t','S4tdc','S6s','S6sc','S6d','S6dd','S6ddd','S6dc','S6t','S6td','S6tt','S6tdc',
    'Cl','Ar']
)
atomTypes['R!H']  = AtomType(label='R!H', generic=['R'], specific=[
    'He',
    'Val4','Val5','Val6','Val7',
    'C','Ca','Cs','Csc','Cd','CO','CS','Cdd','Cdc','Ct','Cb','Cbf','C2s','C2sc','C2d','C2dc','C2tc',
    'N','N0sc','N1s','N1sc','N1dc','N3s','N3sc','N3d','N3t','N3b','N5sc','N5dc','N5ddc','N5dddc','N5t','N5tc','N5b','N5bd',
    'O','Oa','O0sc','O2s','O2sc','O2d','O4sc','O4dc','O4tc','O4b',
    'Ne',
    'Si','Sis','Sid','Sidd','Sit','SiO','Sib','Sibf',
    'S','Sa','S0sc','S2s','S2sc','S2d','S2dc','S2tc','S4s','S4sc','S4d','S4dd','S4dc','S4b','S4t','S4tdc','S6s','S6sc','S6d','S6dd','S6ddd','S6dc','S6t','S6td','S6tt','S6tdc',
    'Cl','Ar'])

atomTypes['Val4'] = AtomType(label='Val4', generic=['R','R!H'], specific=[
    'C','Ca','Cs','Csc','Cd','CO','CS','Cdd','Cdc','Ct','Cb','Cbf','C2s','C2sc','C2d','C2dc','C2tc',
    'Si','Sis','Sid','Sidd','Sit','SiO','Sib','Sibf'])

atomTypes['Val5'] = AtomType(label='Val5', generic=['R','R!H'], specific=[
    'N','N0sc','N1s','N1sc','N1dc','N3s','N3sc','N3d','N3t','N3b','N5sc','N5dc','N5ddc','N5dddc','N5t','N5tc','N5b','N5bd'])

atomTypes['Val6'] = AtomType(label='Val6', generic=['R','R!H'], specific=[
    'O','Oa','O0sc','O2s','O2sc','O2d','O4sc','O4dc','O4tc','O4b',
    'S','Sa','S0sc','S2s','S2sc','S2d','S2dc','S2tc','S4s','S4sc','S4d','S4dd','S4dc','S4b','S4t','S4tdc','S6s','S6sc','S6d','S6dd','S6ddd','S6dc','S6t','S6td','S6tt','S6tdc'])
>>>>>>> f5b7467a

atomTypes['Val7'] = AtomType(label='Val7', generic=['R', 'R!H'], specific=[
    'Cl'])

<<<<<<< HEAD
atomTypes['H'] = AtomType('H', generic=['R'], specific=[])

atomTypes['He'] = AtomType('He', generic=['R', 'R!H'], specific=[])

atomTypes['C'] = AtomType('C', generic=['R', 'R!H', 'Val4'],
                          specific=['Cs', 'Cd', 'Cdd', 'Ct', 'CO', 'Cb', 'Cbf', 'CS', 'Cq'],
                          single=[], allDouble=[], rDouble=[], oDouble=[], sDouble=[], triple=[], quadruple=[],
                          benzene=[], )  # todo: double check to see if quadruple should be blank or 0 for all of these as well as qs being 1 for quadruple
atomTypes['Cs'] = AtomType('Cs', generic=['R', 'R!H', 'C', 'Val4'], specific=[],
                           single=[], allDouble=[0], rDouble=[], oDouble=[], sDouble=[], triple=[0], quadruple=[],
                           benzene=[0], )
atomTypes['Cd'] = AtomType('Cd', generic=['R', 'R!H', 'C', 'Val4'], specific=[],
                           single=[], allDouble=[1], rDouble=[1], oDouble=[0], sDouble=[0], triple=[0], quadruple=[],
                           benzene=[0])
atomTypes['Cdd'] = AtomType('Cdd', generic=['R', 'R!H', 'C', 'Val4'], specific=[],
                            single=[0], allDouble=[2], rDouble=[0, 1, 2], oDouble=[0, 1, 2], sDouble=[0, 1, 2],
                            triple=[0], quadruple=[], benzene=[0])
atomTypes['Ct'] = AtomType('Ct', generic=['R', 'R!H', 'C', 'Val4'], specific=[],
                           single=[], allDouble=[0], rDouble=[], oDouble=[], sDouble=[], triple=[1], quadruple=[],
                           benzene=[0])
atomTypes['CO'] = AtomType('CO', generic=['R', 'R!H', 'C', 'Val4'], specific=[],
                           single=[], allDouble=[1], rDouble=[0], oDouble=[1], sDouble=[0], triple=[0], quadruple=[],
                           benzene=[0])
atomTypes['Cb'] = AtomType('Cb', generic=['R', 'R!H', 'C', 'Val4'], specific=[],
                           single=[], allDouble=[0], rDouble=[], oDouble=[], sDouble=[0], triple=[0], quadruple=[],
                           benzene=[1, 2])
atomTypes['Cbf'] = AtomType('Cbf', generic=['R', 'R!H', 'C', 'Val4'], specific=[],
                            single=[], allDouble=[0], rDouble=[], oDouble=[], sDouble=[], triple=[0], quadruple=[],
                            benzene=[3])
atomTypes['CS'] = AtomType('CS', generic=['R', 'R!H', 'C', 'Val4'], specific=[],
                           single=[], allDouble=[1], rDouble=[0], oDouble=[0], sDouble=[1], triple=[0], quadruple=[],
                           benzene=[0])
atomTypes['Cq'] = AtomType('Cq', generic=['R', 'R!H', 'C', 'Val4'], specific=[],
                           single=[0], allDouble=[0], rDouble=[0], oDouble=[0], sDouble=[0], triple=[0], quadruple=[1],
                           benzene=[0])

atomTypes['N'] = AtomType('N', generic=['R', 'R!H', 'Val5'],
                          specific=['N1sc', 'N1s', 'N1d', 'N2s', 'N3s', 'N3d', 'N3t', 'N3b', 'N5s', 'N5d', 'N5dd',
                                    'N5t', 'N5b'],
                          single=[], allDouble=[], rDouble=[], oDouble=[], sDouble=[], triple=[], quadruple=[],
                          benzene=[])
atomTypes['N1sc'] = AtomType('N1sc', generic=['R', 'R!H', 'N', 'Val5'], specific=[],
                             single=[0, 1], allDouble=[0], rDouble=[0], oDouble=[0], sDouble=[0], triple=[0],
                             quadruple=[], benzene=[0], lonePairs=[3])
# examples for N1sc: [NH+]#[N+][N-2] with adjList 1 N u0 p0 c+1 {2,S} {3,T}; 2 H u0 p0 c0 {1,S}; 3 N u0 p0 c+1 {1,T} {4,S}; 4 N u0 p3 c-2 {3,S}
atomTypes['N1s'] = AtomType('N1s', generic=['R', 'R!H', 'N', 'Val5'], specific=[],
                            single=[0, 1], allDouble=[0], rDouble=[0], oDouble=[0], sDouble=[0], triple=[0],
                            quadruple=[], benzene=[0], lonePairs=[2])
# examples for N1s: closed shell N-N, closed shell NH
atomTypes['N1d'] = AtomType('N1d', generic=['R', 'R!H', 'N', 'Val5'], specific=[],
                            single=[0], allDouble=[1], rDouble=[], oDouble=[], sDouble=[], triple=[0], quadruple=[],
                            benzene=[0], lonePairs=[2])
# examples for N1d: [N-]=[N+]=N terminal nitrogen on azide (two lone pairs), [N-]=[NH+]
atomTypes['N2s'] = AtomType('N2s', generic=['R', 'R!H', 'N', 'Val5'], specific=[],
                            single=[1, 2], allDouble=[0], rDouble=[], oDouble=[], sDouble=[], triple=[0], quadruple=[],
                            benzene=[0], lonePairs=[2])
# examples for N2s: [NH-][S+]=C, [NH-][N+]#C
atomTypes['N3s'] = AtomType('N3s', generic=['R', 'R!H', 'N', 'Val5'], specific=[],
                            single=[0, 1, 2, 3], allDouble=[0], rDouble=[0], oDouble=[0], sDouble=[0], triple=[0],
                            quadruple=[], benzene=[0], lonePairs=[1])
# examples for N3s: NH3, NH2, NH, N, C[NH]...
atomTypes['N3d'] = AtomType('N3d', generic=['R', 'R!H', 'N', 'Val5'], specific=[],
                            single=[0, 1], allDouble=[1], rDouble=[], oDouble=[], sDouble=[], triple=[0], quadruple=[],
                            benzene=[0], lonePairs=[1])
# examples for N3d: N=O, N=N, C=N, [O]N=O, [N]=O, [N]=C
atomTypes['N3t'] = AtomType('N3t', generic=['R', 'R!H', 'N', 'Val5'], specific=[],
                            single=[0], allDouble=[0], rDouble=[0], oDouble=[0], sDouble=[0], triple=[1], quadruple=[],
                            benzene=[0], lonePairs=[1])
# examples for N3t: N2, N#C, N#[C], N#CC
atomTypes['N3b'] = AtomType('N3b', generic=['R', 'R!H', 'N', 'Val5'], specific=[],
                            single=[0], allDouble=[0], rDouble=[0], oDouble=[0], sDouble=[0], triple=[0], quadruple=[],
                            benzene=[2], lonePairs=[1])
# examples for N3b: Oxazole, Pyradine, Pyrazine, 1,3,5-Triazine, Benzimidazole, Purine
atomTypes['N5s'] = AtomType('N5s', generic=['R', 'R!H', 'N', 'Val5'], specific=[],
                            single=[0, 1, 2, 3, 4], allDouble=[0], rDouble=[0], oDouble=[0], sDouble=[0], triple=[0],
                            quadruple=[], benzene=[0], lonePairs=[0])
# examples for N5s: [NH4+], [NH2+][O-] {N has u1 p0}, [NH3+][O-]
atomTypes['N5d'] = AtomType('N5d', generic=['R', 'R!H', 'N', 'Val5'], specific=[],
                            single=[0, 1, 2], allDouble=[1], rDouble=[], oDouble=[], sDouble=[], triple=[0],
                            quadruple=[], benzene=[0], lonePairs=[0])
# examples for N5d: O[N+](=O)(O-) nitrate group, [N+](=O)(O)[O-], O=[N+][O-], [N+](=O)(O[N+](=O)[O-])[O-]
atomTypes['N5dd'] = AtomType('N5dd', generic=['R', 'R!H', 'N', 'Val5'], specific=[],
                             single=[0], allDouble=[2], rDouble=[], oDouble=[], sDouble=[], triple=[0], quadruple=[],
                             benzene=[0], lonePairs=[0])
# examples for N5dd: N=[N+]=[N-] center nitrogen on azide, [N-]=[N+]=O
atomTypes['N5t'] = AtomType('N5t', generic=['R', 'R!H', 'N', 'Val5'], specific=[],
                            single=[0, 1], allDouble=[0], rDouble=[0], oDouble=[0], sDouble=[0], triple=[1],
                            quadruple=[], benzene=[0], lonePairs=[0])
# examples for N5t: C[N+]#[C-] isocyano group, N#[N+][O-], [NH+]#[C-] (note that C- has p1 here), [N+]#[C-] (note that C- has p1 here), [O-][N+]#C, C[N+]#[C-] (note that C- has p1 here)
atomTypes['N5b'] = AtomType('N5b', generic=['R', 'R!H', 'N', 'Val5'], specific=[],
                            single=[0, 1], allDouble=[0], rDouble=[0], oDouble=[0], sDouble=[0], triple=[0],
                            quadruple=[], benzene=[2], lonePairs=[0])
# examples for N5b: Pyrrole, Indole, Benzimidazole, Purine (or any of these examples where the H is abstracted from N and leaves a radical?)

atomTypes['O'] = AtomType('O', generic=['R', 'R!H', 'Val6'], specific=['Os', 'Od', 'Oa', 'Ot'])
atomTypes['Os'] = AtomType('Os', generic=['R', 'R!H', 'O', 'Val6'], specific=[],
                           single=[], allDouble=[0], rDouble=[], oDouble=[], sDouble=[], triple=[0], quadruple=[],
                           benzene=[0])
atomTypes['Od'] = AtomType('Od', generic=['R', 'R!H', 'O', 'Val6'], specific=[],
                           single=[], allDouble=[1], rDouble=[], oDouble=[], sDouble=[], triple=[], quadruple=[],
                           benzene=[])
atomTypes['Oa'] = AtomType('Oa', generic=['R', 'R!H', 'O', 'Val6'], specific=[],
                           single=[0], allDouble=[0], rDouble=[], oDouble=[], sDouble=[], triple=[0], quadruple=[],
                           benzene=[0])
atomTypes['Ot'] = AtomType('Ot', generic=['R', 'R!H', 'O', 'Val6'], specific=[],
                           single=[], allDouble=[0], rDouble=[], oDouble=[], sDouble=[], triple=[1], quadruple=[],
                           benzene=[0])

atomTypes['Ne'] = AtomType('Ne', generic=['R', 'R!H'], specific=[])
atomTypes['Si'] = AtomType('Si', generic=['R', 'R!H', 'Val4'],
                           specific=['Sis', 'Sid', 'Sidd', 'Sit', 'SiO', 'Sib', 'Sibf', 'Siq'])
atomTypes['Sis'] = AtomType('Sis', generic=['R', 'R!H', 'Si', 'Val4'], specific=[],
                            single=[], allDouble=[0], rDouble=[], oDouble=[], sDouble=[], triple=[0], quadruple=[],
                            benzene=[0])
atomTypes['SiO'] = AtomType('SiO', generic=['R', 'R!H', 'Si', 'Val4'], specific=[],
                            single=[], allDouble=[1], rDouble=[], oDouble=[1], sDouble=[], triple=[0], quadruple=[],
                            benzene=[0])
atomTypes['Sid'] = AtomType('Sid', generic=['R', 'R!H', 'Si', 'Val4'], specific=[],
                            single=[], allDouble=[1], rDouble=[], oDouble=[0], sDouble=[], triple=[0], quadruple=[],
                            benzene=[0])
atomTypes['Sidd'] = AtomType('Sidd', generic=['R', 'R!H', 'Si', 'Val4'], specific=[],
                             single=[], allDouble=[2], rDouble=[0, 1, 2], oDouble=[0, 1, 2], sDouble=[0, 1, 2],
                             triple=[0], quadruple=[], benzene=[0])
atomTypes['Sit'] = AtomType('Sit', generic=['R', 'R!H', 'Si', 'Val4'], specific=[],
                            single=[], allDouble=[0], rDouble=[], oDouble=[], sDouble=[], triple=[1], quadruple=[],
                            benzene=[0])
atomTypes['Sib'] = AtomType('Sib', generic=['R', 'R!H', 'Si', 'Val4'], specific=[],
                            single=[], allDouble=[0], rDouble=[], oDouble=[], sDouble=[], triple=[0], quadruple=[],
                            benzene=[2])
atomTypes['Sibf'] = AtomType('Sibf', generic=['R', 'R!H', 'Si', 'Val4'], specific=[],
                             single=[], allDouble=[0], rDouble=[], oDouble=[], sDouble=[], triple=[0], quadruple=[],
                             benzene=[3])
atomTypes['Siq'] = AtomType('Siq', generic=['R', 'R!H', 'Si', 'Val4'], specific=[],
                            single=[0], allDouble=[0], rDouble=[0], oDouble=[0], sDouble=[0], triple=[0], quadruple=[1],
                            benzene=[0])

atomTypes['S'] = AtomType('S', generic=['R', 'R!H', 'Val6'], specific=['Ss', 'Sd', 'Sa', 'St'])
atomTypes['Ss'] = AtomType('Ss', generic=['R', 'R!H', 'S', 'Val6'], specific=[],
                           single=[], allDouble=[0], rDouble=[], oDouble=[], sDouble=[], triple=[0], quadruple=[],
                           benzene=[0])
atomTypes['Sd'] = AtomType('Sd', generic=['R', 'R!H', 'S', 'Val6'], specific=[],
                           single=[], allDouble=[1], rDouble=[], oDouble=[], sDouble=[], triple=[0], quadruple=[],
                           benzene=[0])
atomTypes['Sa'] = AtomType('Sa', generic=['R', 'R!H', 'S', 'Val6'], specific=[],
                           single=[0], allDouble=[0], rDouble=[], oDouble=[], sDouble=[], triple=[0], quadruple=[],
                           benzene=[0])
atomTypes['St'] = AtomType('St', generic=['R', 'R!H', 'S', 'Val6'], specific=[],
                           single=[], allDouble=[0], rDouble=[], oDouble=[], sDouble=[], triple=[1], quadruple=[],
                           benzene=[0])

atomTypes['Cl'] = AtomType('Cl', generic=['R', 'R!H', 'Val7'], specific=[])

atomTypes['Ar'] = AtomType('Ar', generic=['R', 'R!H'], specific=[])

atomTypes['X'].setActions(incrementBond=['X'], decrementBond=['X'], formBond=['X'], breakBond=['X'],
                          incrementRadical=[], decrementRadical=[], incrementLonePair=[], decrementLonePair=[])
atomTypes['Xv'].setActions(incrementBond=[], decrementBond=[], formBond=['Xo'], breakBond=[], incrementRadical=[],
                           decrementRadical=[], incrementLonePair=[], decrementLonePair=[])
atomTypes['Xo'].setActions(incrementBond=['Xo'], decrementBond=['Xo'], formBond=[], breakBond=['Xv'],
                           incrementRadical=[], decrementRadical=[], incrementLonePair=[], decrementLonePair=[])

atomTypes['R'].setActions(incrementBond=['R'], decrementBond=['R'], formBond=['R'], breakBond=['R'],
                          incrementRadical=['R'], decrementRadical=['R'], incrementLonePair=['R'],
                          decrementLonePair=['R'])
atomTypes['R!H'].setActions(incrementBond=['R!H'], decrementBond=['R!H'], formBond=['R!H'], breakBond=['R!H'],
                            incrementRadical=['R!H'], decrementRadical=['R!H'], incrementLonePair=['R!H'],
                            decrementLonePair=['R!H'])
atomTypes['Val4'].setActions(incrementBond=['Val4'], decrementBond=['Val4'], formBond=['Val4'], breakBond=['Val4'],
                             incrementRadical=['Val4'], decrementRadical=['Val4'], incrementLonePair=['Val4'],
                             decrementLonePair=['Val4'])
atomTypes['Val5'].setActions(incrementBond=['Val5'], decrementBond=['Val5'], formBond=['Val5'], breakBond=['Val5'],
                             incrementRadical=['Val5'], decrementRadical=['Val5'], incrementLonePair=['Val5'],
                             decrementLonePair=['Val5'])
atomTypes['Val6'].setActions(incrementBond=['Val6'], decrementBond=['Val6'], formBond=['Val6'], breakBond=['Val6'],
                             incrementRadical=['Val6'], decrementRadical=['Val6'], incrementLonePair=['Val6'],
                             decrementLonePair=['Val6'])
atomTypes['Val7'].setActions(incrementBond=['Val7'], decrementBond=['Val7'], formBond=['Val7'], breakBond=['Val7'],
                             incrementRadical=['Val7'], decrementRadical=['Val7'], incrementLonePair=['Val7'],
                             decrementLonePair=['Val7'])

atomTypes['H'].setActions(incrementBond=[], decrementBond=[], formBond=['H'], breakBond=['H'], incrementRadical=['H'],
                          decrementRadical=['H'], incrementLonePair=[], decrementLonePair=[])

atomTypes['He'].setActions(incrementBond=[], decrementBond=[], formBond=[], breakBond=[], incrementRadical=['He'],
                           decrementRadical=['He'], incrementLonePair=[], decrementLonePair=[])

atomTypes['C'].setActions(incrementBond=['C'], decrementBond=['C'], formBond=['C'], breakBond=['C'],
                          incrementRadical=['C'], decrementRadical=['C'], incrementLonePair=['C'],
                          decrementLonePair=['C'])
atomTypes['Cs'].setActions(incrementBond=['Cd', 'CO', 'CS'], decrementBond=[], formBond=['Cs'], breakBond=['Cs'],
                           incrementRadical=['Cs'], decrementRadical=['Cs'], incrementLonePair=['Cs'],
                           decrementLonePair=['Cs'])
atomTypes['Cd'].setActions(incrementBond=['Cdd', 'Ct'], decrementBond=['Cs'], formBond=['Cd'], breakBond=['Cd'],
                           incrementRadical=['Cd'], decrementRadical=['Cd'], incrementLonePair=['Cd'],
                           decrementLonePair=['Cd'])
atomTypes['Cdd'].setActions(incrementBond=[], decrementBond=['Cd', 'CO', 'CS'], formBond=[], breakBond=[],
                            incrementRadical=[], decrementRadical=[], incrementLonePair=[], decrementLonePair=[])
atomTypes['Ct'].setActions(incrementBond=['Cq'], decrementBond=['Cd', 'CO', 'CS'], formBond=['Ct'], breakBond=['Ct'],
                           incrementRadical=['Ct'], decrementRadical=['Ct'], incrementLonePair=['Ct'],
                           decrementLonePair=['Ct'])
atomTypes['CO'].setActions(incrementBond=['Cdd'], decrementBond=['Cs'], formBond=['CO'], breakBond=['CO'],
                           incrementRadical=['CO'], decrementRadical=['CO'], incrementLonePair=['CO'],
                           decrementLonePair=['CO'])
atomTypes['CS'].setActions(incrementBond=['Cdd'], decrementBond=['Cs'], formBond=['CS'], breakBond=['CS'],
                           incrementRadical=['CS'], decrementRadical=['CS'], incrementLonePair=['CS'],
                           decrementLonePair=['CS'])
atomTypes['Cb'].setActions(incrementBond=['Cb'], decrementBond=['Cb'], formBond=['Cb'], breakBond=['Cb'],
                           incrementRadical=['Cb'], decrementRadical=['Cb'], incrementLonePair=[], decrementLonePair=[])
atomTypes['Cbf'].setActions(incrementBond=['Cbf'], decrementBond=['Cb'], formBond=[], breakBond=['Cb'],
                            incrementRadical=['Cbf'], decrementRadical=['Cbf'], incrementLonePair=[],
                            decrementLonePair=[])
atomTypes['Cq'].setActions(incrementBond=[], decrementBond=['Ct'], formBond=[], breakBond=[], incrementRadical=[],
                           decrementRadical=[], incrementLonePair=[], decrementLonePair=[])

atomTypes['N'].setActions(incrementBond=['N'], decrementBond=['N'], formBond=['N'], breakBond=['N'],
                          incrementRadical=['N'], decrementRadical=['N'], incrementLonePair=['N'],
                          decrementLonePair=['N'])
atomTypes['N1sc'].setActions(incrementBond=[], decrementBond=[], formBond=[], breakBond=['N1s'], incrementRadical=[],
                             decrementRadical=[], incrementLonePair=[], decrementLonePair=['N1s', 'N2s'])
atomTypes['N1s'].setActions(incrementBond=['N1d'], decrementBond=[], formBond=['N1s'], breakBond=['N1s'],
                            incrementRadical=['N1s'], decrementRadical=['N1s'], incrementLonePair=['N1sc'],
                            decrementLonePair=['N3s'])
atomTypes['N1d'].setActions(incrementBond=[], decrementBond=['N1s'], formBond=[], breakBond=[], incrementRadical=[],
                            decrementRadical=[], incrementLonePair=[], decrementLonePair=['N3d'])
atomTypes['N2s'].setActions(incrementBond=[], decrementBond=[], formBond=['N2s'], breakBond=['N2s'],
                            incrementRadical=['N2s'], decrementRadical=['N2s'], incrementLonePair=[],
                            decrementLonePair=['N3s'])
atomTypes['N3s'].setActions(incrementBond=['N3d'], decrementBond=[], formBond=['N3s'], breakBond=['N3s'],
                            incrementRadical=['N3s'], decrementRadical=['N3s'], incrementLonePair=['N1s', 'N2s'],
                            decrementLonePair=['N5s'])
atomTypes['N3d'].setActions(incrementBond=['N3t'], decrementBond=['N3s'], formBond=['N3d'], breakBond=['N3d'],
                            incrementRadical=['N3d'], decrementRadical=['N3d'], incrementLonePair=['N1d'],
                            decrementLonePair=['N5d'])
atomTypes['N3t'].setActions(incrementBond=[], decrementBond=['N3d'], formBond=[], breakBond=[], incrementRadical=[],
                            decrementRadical=[], incrementLonePair=[], decrementLonePair=['N5t'])
atomTypes['N3b'].setActions(incrementBond=[], decrementBond=[], formBond=[], breakBond=[], incrementRadical=[],
                            decrementRadical=[], incrementLonePair=[], decrementLonePair=[])
atomTypes['N5s'].setActions(incrementBond=['N5d'], decrementBond=[], formBond=['N5s'], breakBond=['N5s'],
                            incrementRadical=['N5s'], decrementRadical=['N5s'], incrementLonePair=['N3s'],
                            decrementLonePair=[])
atomTypes['N5d'].setActions(incrementBond=['N5dd', 'N5t'], decrementBond=['N5s'], formBond=['N5d'], breakBond=['N5d'],
                            incrementRadical=['N5d'], decrementRadical=['N5d'], incrementLonePair=['N3d'],
                            decrementLonePair=[])
atomTypes['N5dd'].setActions(incrementBond=[], decrementBond=['N5d'], formBond=[], breakBond=[], incrementRadical=[],
                             decrementRadical=[], incrementLonePair=[], decrementLonePair=[])
atomTypes['N5t'].setActions(incrementBond=[], decrementBond=['N5d'], formBond=['N5t'], breakBond=['N5t'],
                            incrementRadical=['N5t'], decrementRadical=['N5t'], incrementLonePair=['N3t'],
                            decrementLonePair=[])
atomTypes['N5b'].setActions(incrementBond=[], decrementBond=[], formBond=['N5b'], breakBond=['N5b'],
                            incrementRadical=['N5b'], decrementRadical=['N5b'], incrementLonePair=[],
                            decrementLonePair=[])

atomTypes['O'].setActions(incrementBond=['O'], decrementBond=['O'], formBond=['O'], breakBond=['O'],
                          incrementRadical=['O'], decrementRadical=['O'], incrementLonePair=['O'],
                          decrementLonePair=['O'])
atomTypes['Os'].setActions(incrementBond=['Od'], decrementBond=[], formBond=['Os'], breakBond=['Os'],
                           incrementRadical=['Os'], decrementRadical=['Os'], incrementLonePair=['Os'],
                           decrementLonePair=['Os'])
atomTypes['Od'].setActions(incrementBond=[], decrementBond=['Os'], formBond=[], breakBond=[], incrementRadical=[],
                           decrementRadical=[], incrementLonePair=['Od'], decrementLonePair=['Od'])
atomTypes['Oa'].setActions(incrementBond=[], decrementBond=[], formBond=[], breakBond=[], incrementRadical=[],
                           decrementRadical=[], incrementLonePair=[], decrementLonePair=[])
atomTypes['Ot'].setActions(incrementBond=[], decrementBond=['Od'], formBond=[], breakBond=[], incrementRadical=[],
                           decrementRadical=[], incrementLonePair=['Ot'], decrementLonePair=['Ot'])

atomTypes['Ne'].setActions(incrementBond=[], decrementBond=[], formBond=[], breakBond=[], incrementRadical=['Ne'],
                           decrementRadical=['Ne'], incrementLonePair=[], decrementLonePair=[])

atomTypes['Si'].setActions(incrementBond=['Si'], decrementBond=['Si'], formBond=['Si'], breakBond=['Si'],
                           incrementRadical=['Si'], decrementRadical=['Si'], incrementLonePair=[], decrementLonePair=[])
atomTypes['Sis'].setActions(incrementBond=['Sid', 'SiO'], decrementBond=[], formBond=['Sis'], breakBond=['Sis'],
                            incrementRadical=['Sis'], decrementRadical=['Sis'], incrementLonePair=[],
                            decrementLonePair=[])
atomTypes['Sid'].setActions(incrementBond=['Sidd', 'Sit'], decrementBond=['Sis'], formBond=['Sid'], breakBond=['Sid'],
                            incrementRadical=['Sid'], decrementRadical=['Sid'], incrementLonePair=[],
                            decrementLonePair=[])
atomTypes['Sidd'].setActions(incrementBond=[], decrementBond=['Sid', 'SiO'], formBond=[], breakBond=[],
                             incrementRadical=[], decrementRadical=[], incrementLonePair=[], decrementLonePair=[])
atomTypes['Sit'].setActions(incrementBond=['Siq'], decrementBond=['Sid'], formBond=['Sit'], breakBond=['Sit'],
                            incrementRadical=['Sit'], decrementRadical=['Sit'], incrementLonePair=[],
                            decrementLonePair=[])
atomTypes['SiO'].setActions(incrementBond=['Sidd'], decrementBond=['Sis'], formBond=['SiO'], breakBond=['SiO'],
                            incrementRadical=['SiO'], decrementRadical=['SiO'], incrementLonePair=[],
                            decrementLonePair=[])
atomTypes['Sib'].setActions(incrementBond=[], decrementBond=[], formBond=['Sib'], breakBond=['Sib'],
                            incrementRadical=['Sib'], decrementRadical=['Sib'], incrementLonePair=[],
                            decrementLonePair=[])
atomTypes['Sibf'].setActions(incrementBond=[], decrementBond=[], formBond=[], breakBond=[], incrementRadical=[],
                             decrementRadical=[], incrementLonePair=[], decrementLonePair=[])
atomTypes['Siq'].setActions(incrementBond=[], decrementBond=['Sit'], formBond=[], breakBond=[], incrementRadical=[],
                            decrementRadical=[], incrementLonePair=[], decrementLonePair=[])

atomTypes['S'].setActions(incrementBond=['S'], decrementBond=['S'], formBond=['S'], breakBond=['S'],
                          incrementRadical=['S'], decrementRadical=['S'], incrementLonePair=['S'],
                          decrementLonePair=['S'])
atomTypes['Ss'].setActions(incrementBond=['Sd'], decrementBond=[], formBond=['Ss'], breakBond=['Ss'],
                           incrementRadical=['Ss'], decrementRadical=['Ss'], incrementLonePair=['Ss'],
                           decrementLonePair=['Ss'])
atomTypes['Sd'].setActions(incrementBond=[], decrementBond=['Ss'], formBond=[], breakBond=[], incrementRadical=[],
                           decrementRadical=[], incrementLonePair=['Sd'], decrementLonePair=['Sd'])
atomTypes['Sa'].setActions(incrementBond=[], decrementBond=[], formBond=[], breakBond=[], incrementRadical=[],
                           decrementRadical=[], incrementLonePair=[], decrementLonePair=[])
atomTypes['St'].setActions(incrementBond=[], decrementBond=['Sd'], formBond=[], breakBond=[], incrementRadical=[],
                           decrementRadical=[], incrementLonePair=['St'], decrementLonePair=['St'])

atomTypes['Cl'].setActions(incrementBond=[], decrementBond=['Cl'], formBond=['Cl'], breakBond=['Cl'],
                           incrementRadical=['Cl'], decrementRadical=['Cl'], incrementLonePair=[], decrementLonePair=[])

atomTypes['Ar'].setActions(incrementBond=[], decrementBond=[], formBond=[], breakBond=[], incrementRadical=[],
                           decrementRadical=[], incrementLonePair=[], decrementLonePair=[])

# list of elements that do not have more specific atomTypes
# these are ordered on priority of picking if we encounter a more general atomType for make
allElements = ['H', 'C', 'O', 'N', 'S', 'Si', 'Cl', 'Ne', 'Ar', 'He', ]
nonSpecifics = ['H', 'He', 'Ne', 'Cl', 'Ar', ]
=======
atomTypes['H'   ] = AtomType('H',    generic=['R'],            specific=[])

atomTypes['He'  ] = AtomType('He',  generic=['R','R!H'],      specific=[])

atomTypes['C'   ] = AtomType('C',    generic=['R','R!H','Val4'],      specific=['Ca','Cs','Csc','Cd','CO','CS','Cdd','Cdc','Ct','Cb','Cbf','C2s','C2sc','C2d','C2dc','C2tc'],
                             single=[], allDouble=[], rDouble=[], oDouble=[], sDouble=[], triple=[], benzene=[], lonePairs=[], charge=[])
atomTypes['Ca'  ] = AtomType('Ca',   generic=['R','R!H','C','Val4'],  specific=[],  # (shared electrons = 4)
                             single=[0], allDouble=[0], rDouble=[], oDouble=[], sDouble=[], triple=[0], benzene=[0], lonePairs=[2], charge=[0])
# examples for Ca: atomic carbon (closed shell)
atomTypes['Cs'  ] = AtomType('Cs',   generic=['R','R!H','C','Val4'],  specific=[],  # (shared electrons = 4-8)
                             single=[0,1,2,3,4], allDouble=[0], rDouble=[0], oDouble=[0], sDouble=[0], triple=[0], benzene=[0], lonePairs=[0], charge=[0])
# examples for Cs: C, CC,
atomTypes['Csc' ] = AtomType('Csc',  generic=['R','R!H','C','Val4'],  specific=[],  # (shared electrons = 3-6)
                             single=[0,1,2,3], allDouble=[0], rDouble=[], oDouble=[], sDouble=[], triple=[0], benzene=[0], lonePairs=[0], charge=[+1])
# examples for Csc: C1=CCC([O-])[CH+]1, O[O+]=C[C+]C([O-])[O-]
atomTypes['Cd'  ] = AtomType('Cd',   generic=['R','R!H','C','Val4'],  specific=[],  # (shared electrons = 6-8)
                             single=[0,1,2], allDouble=[1], rDouble=[1], oDouble=[0], sDouble=[0], triple=[0], benzene=[0], lonePairs=[0], charge=[0])
# examples for Cd: C=C, C=N
atomTypes['Cdc' ] = AtomType('Cdc',  generic=['R','R!H','C','Val4'],  specific=[],  # (shared electrons = 6)
                             single=[0,1], allDouble=[1], rDouble=[0,1], oDouble=[0,1], sDouble=[0,1], triple=[0], benzene=[0], lonePairs=[0], charge=[+1])
# examples for Cdc: [CH+]=C=[CH-], [CH+]=N[O-] (one of the res structures of Fulminic acid)
atomTypes['CO'  ] = AtomType('CO',   generic=['R','R!H','C','Val4'],  specific=[],  # (shared electrons = 6-8)
                             single=[0,1,2], allDouble=[1], rDouble=[0], oDouble=[1], sDouble=[0], triple=[0], benzene=[0], lonePairs=[0], charge=[0])
# examples for CO: C=O
atomTypes['CS'  ] = AtomType('CS',   generic=['R','R!H','C','Val4'],  specific=[],  # (shared electrons = 6-8)
                             single=[0,1,2], allDouble=[1], rDouble=[0], oDouble=[0], sDouble=[1], triple=[0], benzene=[0], lonePairs=[0], charge=[0])
# examples for CS: C=S
atomTypes['Cdd' ] = AtomType('Cdd',  generic=['R','R!H','C','Val4'],  specific=[],  # (shared electrons = 8)
                             single=[0], allDouble=[2], rDouble=[0,1,2], oDouble=[0,1,2], sDouble=[0,1,2], triple=[0], benzene=[0], lonePairs=[0], charge=[0])
# examples for Cdd: O=C=O, C=C=C
atomTypes['Ct'  ] = AtomType('Ct',   generic=['R','R!H','C','Val4'],  specific=[],  # (shared electrons = 7-8)
                             single=[0,1], allDouble=[0], rDouble=[], oDouble=[], sDouble=[], triple=[1], benzene=[0], lonePairs=[0], charge=[0])
# examples for Ct: C#C, C#N
atomTypes['Cb'  ] = AtomType('Cb',   generic=['R','R!H','C','Val4'],  specific=[],
                             single=[0,1], allDouble=[0], rDouble=[], oDouble=[], sDouble=[], triple=[0], benzene=[1,2], lonePairs=[], charge=[])
# examples for Cb: benzene (C6H6)
atomTypes['Cbf' ] = AtomType('Cbf',  generic=['R','R!H','C','Val4'],  specific=[],
                             single=[0], allDouble=[0], rDouble=[], oDouble=[], sDouble=[], triple=[0], benzene=[3], lonePairs=[], charge=[])
# examples for Cbf: Naphthalene
atomTypes['C2s' ] = AtomType('C2s',  generic=['R','R!H','C','Val4'],  specific=[],  # (shared electrons = 4-6)
                             single=[0,1,2], allDouble=[0], rDouble=[], oDouble=[], sDouble=[], triple=[0], benzene=[0], lonePairs=[1], charge=[0])
# examples for C2s: singlet[CH2]
atomTypes['C2sc'] = AtomType('C2sc', generic=['R','R!H','C','Val4'],  specific=[],  # (shared electrons = 5-8)
                             single=[0,1,2,3], allDouble=[0], rDouble=[], oDouble=[], sDouble=[], triple=[0], benzene=[0], lonePairs=[1], charge=[-1])
# examples for C2sc: [CH2-][N+]#N
atomTypes['C2d' ] = AtomType('C2d',  generic=['R','R!H','C','Val4'],  specific=[],  # (shared electrons = 6)
                             single=[0], allDouble=[1], rDouble=[], oDouble=[], sDouble=[], triple=[0], benzene=[0], lonePairs=[1], charge=[0])
# examples for C2d: singlet[C]=C
atomTypes['C2dc'] = AtomType('C2dc', generic=['R','R!H','C','Val4'],  specific=[],  # (shared electrons = 7-8)
                             single=[0,1], allDouble=[1], rDouble=[], oDouble=[], sDouble=[], triple=[0], benzene=[0], lonePairs=[1], charge=[-1])
# examples for C2dc: C=[C-][N+]#N, [CH-]=[N+]=O, [CH+]=C=[CH-]
atomTypes['C2tc'] = AtomType('C2tc',  generic=['R','R!H','C','Val4'],  specific=[],  # (shared electrons = 8)
                             single=[0], allDouble=[0], rDouble=[], oDouble=[], sDouble=[], triple=[1], benzene=[0], lonePairs=[1], charge=[-1])
# examples for C2tc: [C-]#[O+]

atomTypes['N'   ] = AtomType('N',    generic=['R','R!H','Val5'],      specific=['N0sc','N1s','N1sc','N1dc','N3s','N3sc','N3d','N3t','N3b','N5sc','N5dc','N5ddc','N5dddc','N5t','N5tc','N5b','N5bd'],
                             single=[], allDouble=[], rDouble=[], oDouble=[], sDouble=[], triple=[], benzene=[], lonePairs=[], charge=[])
atomTypes['N0sc'] = AtomType('N0sc',  generic=['R','R!H','N','Val5'],  specific=[],  # (shared electrons = 7-8)
                             single=[0,1], allDouble=[0], rDouble=[0], oDouble=[0], sDouble=[0], triple=[0], benzene=[0], lonePairs=[3], charge=[-2])
# examples for N0sc: [NH+]#[N+][N-2] with adjList 1 N u0 p0 c+1 {2,S} {3,T}; 2 H u0 p0 c0 {1,S}; 3 N u0 p0 c+1 {1,T} {4,S}; 4 N u0 p3 c-2 {3,S}
atomTypes['N1s' ] = AtomType('N1s',  generic=['R','R!H','N','Val5'],  specific=[],  # (shared electrons = 5-6)
                             single=[0,1], allDouble=[0], rDouble=[0], oDouble=[0], sDouble=[0], triple=[0], benzene=[0], lonePairs=[2], charge=[0])
# examples for N1s: closed shell N-N, closed shell NH
atomTypes['N1sc'] = AtomType('N1sc',  generic=['R','R!H','N','Val5'],  specific=[],  # (shared electrons = 6-8)
                             single=[0,1,2], allDouble=[0], rDouble=[], oDouble=[], sDouble=[], triple=[0], benzene=[0], lonePairs=[2], charge=[-1])
# examples for N1sc: [NH-][S+]=C, [NH-][N+]#C
atomTypes['N1dc'] = AtomType('N1dc',  generic=['R','R!H','N','Val5'],  specific=[],  # (shared electrons = 8)
                             single=[0], allDouble=[1], rDouble=[], oDouble=[], sDouble=[], triple=[0], benzene=[0], lonePairs=[2], charge=[-1])
# examples for N1dc: [N-]=[N+]=N terminal nitrogen on azide (two lone pairs), [N-]=[NH+], [N-]=[SH+]
atomTypes['N3s' ] = AtomType('N3s',  generic=['R','R!H','N','Val5'],  specific=[],  # (shared electrons = 5-8)
                             single=[0,1,2,3], allDouble=[0], rDouble=[0], oDouble=[0], sDouble=[0], triple=[0], benzene=[0], lonePairs=[1], charge=[0])
# examples for N3s: NH3, NH2, NH, N, C[NH]...
atomTypes['N3sc'] = AtomType('N3sc', generic=['R','R!H','N','Val5'],  specific=[],  # (shared electrons = 4-6)
                             single=[0,1,2], allDouble=[0], rDouble=[0], oDouble=[0], sDouble=[0], triple=[0], benzene=[0], lonePairs=[1], charge=[+1])
# examples for N3sc: !! N3sc should eventually be deleted, see #1206
atomTypes['N3d' ] = AtomType('N3d',  generic=['R','R!H','N','Val5'],  specific=[],  # (shared electrons = 7-8)
                             single=[0,1], allDouble=[1], rDouble=[], oDouble=[], sDouble=[], triple=[0], benzene=[0], lonePairs=[1], charge=[0])
# examples for N3d: N=O, N=N, C=N, [O]N=O, [N]=O, [N]=C
atomTypes['N3t' ] = AtomType('N3t',  generic=['R','R!H','N','Val5'],  specific=[],  # (shared electrons = 8)
                             single=[0], allDouble=[0], rDouble=[0], oDouble=[0], sDouble=[0], triple=[1], benzene=[0], lonePairs=[1], charge=[0])
# examples for N3t: N2, N#C, N#[C], N#CC
atomTypes['N3b' ] = AtomType('N3b',  generic=['R','R!H','N','Val5'],  specific=[],
                             single=[0], allDouble=[0], rDouble=[0], oDouble=[0], sDouble=[0], triple=[0], benzene=[2], lonePairs=[1], charge=[0])
# examples for N3b: Oxazole, Pyradine, Pyrazine, 1,3,5-Triazine, Benzimidazole, Purine
atomTypes['N5sc'] = AtomType('N5sc',  generic=['R','R!H','N','Val5'],  specific=[],  # (shared electrons = 4-8)
                             single=[0,1,2,3,4], allDouble=[0], rDouble=[0], oDouble=[0], sDouble=[0], triple=[0], benzene=[0], lonePairs=[0], charge=[+1,+2])
# examples for N5sc: !! N5sc should eventually be deleted, see #1206   [NH4+], [NH3+][O-] {N has u1 p0}
atomTypes['N5dc'] = AtomType('N5dc',  generic=['R','R!H','N','Val5'],  specific=[],  # (shared electrons = 6-8)
                             single=[0,1,2], allDouble=[1], rDouble=[], oDouble=[], sDouble=[], triple=[0], benzene=[0], lonePairs=[0], charge=[+1])
# examples for N5dc: O[N+](=O)(O-) nitrate group, [N+](=O)(O)[O-], O=[N+][O-], [N+](=O)(O[N+](=O)[O-])[O-], C=[N+]=[SH-], [NH2+]=[SH-]
atomTypes['N5ddc'] = AtomType('N5ddc', generic=['R','R!H','N','Val5'],  specific=[],  # (shared electrons = 8)
                             single=[0], allDouble=[2], rDouble=[], oDouble=[], sDouble=[], triple=[0], benzene=[0], lonePairs=[0], charge=[+1])
# examples for N5ddc: N=[N+]=[N-] center nitrogen on azide, [N-]=[N+]=O, C=[N+]=[SH-]
atomTypes['N5dddc'] = AtomType('N5dddc', generic=['R','R!H','N','Val5'],  specific=[],  # (shared electrons = 6)
                             single=[0], allDouble=[3], rDouble=[], oDouble=[], sDouble=[], triple=[0], benzene=[0], lonePairs=[0], charge=[-1])
# examples for N5dddc: C=[N-](=C)=[NH2+]
atomTypes['N5t' ] = AtomType('N5t',   generic=['R','R!H','N','Val5'],  specific=[],  # (shared electrons = 8-10)
                             single=[0,1,2], allDouble=[0], rDouble=[0], oDouble=[0], sDouble=[0], triple=[1], benzene=[0], lonePairs=[0], charge=[0])
# examples for N5t: C#[NH2]
atomTypes['N5tc'] = AtomType('N5tc',  generic=['R','R!H','N','Val5'],  specific=[],  # (shared electrons = 7-8)
                             single=[0,1], allDouble=[0], rDouble=[0], oDouble=[0], sDouble=[0], triple=[1], benzene=[0], lonePairs=[0], charge=[+1])
# examples for N5tc: C[N+]#[C-] isocyano group, N#[N+][O-], [NH+]#[C-] (note that C- has p1 here), [N+]#[C-] (note that C- has p1 here), [O-][N+]#C (one of the res structures of Fulminic acid), C[N+]#[C-] (note that C- has p1 here)
atomTypes['N5b' ] = AtomType('N5b',  generic=['R','R!H','N','Val5'],  specific=[],
                             single=[0,1], allDouble=[0], rDouble=[0], oDouble=[0], sDouble=[0], triple=[0], benzene=[2], lonePairs=[0], charge=[0,+1])
# examples for N5b: Pyrrole, Indole, Benzimidazole, Purine; Note that this is the only N atomType with valence 5 which isn't necessarily charged.
atomTypes['N5bd'] = AtomType('N5bd',  generic=['R','R!H','N','Val5'],  specific=[],
                             single=[0], allDouble=[1], rDouble=[], oDouble=[], sDouble=[], triple=[0], benzene=[2], lonePairs=[0], charge=[0])
# examples for N5bd: AdjList """1 N u0 p0 c0 {2,B} {6,B} {7,D} 2 C u0 p0 {1,B} {3,B} {8,S} 3 C u0 p0 {2,B} {4,B} {9,S} 4 C u0 p0 {3,B} {5,B} {10,S} 5 C u0 p0 {4,B} {6,B} {11,S} 6 N u0 p1 {1,B} {5,B} 7 O u0 p2 c0 {1,D} 8 H u0 p0 {2,S} 9 H u0 p0 {3,S} 10 H u0 p0 {4,S} 11 H u0 p0 {5,S}"""

atomTypes['O'   ] = AtomType('O',    generic=['R','R!H','Val6'],      specific=['Oa','O0sc','O2s','O2sc','O2d','O4sc','O4dc','O4tc','O4b'],
                             single=[], allDouble=[], rDouble=[], oDouble=[], sDouble=[], triple=[], benzene=[], lonePairs=[], charge=[])
atomTypes['Oa'  ] = AtomType('Oa',   generic=['R','R!H','O','Val6'],  specific=[],  # (shared electrons = 6)
                             single=[0], allDouble=[0], rDouble=[], oDouble=[], sDouble=[], triple=[0], benzene=[0], lonePairs=[3], charge=[0])
# examples for Oa: atomic oxygen (closed shell)
atomTypes['O0sc'] = AtomType('O0sc', generic=['R','R!H','O','Val6'],  specific=[],  # (shared electrons = 8)
                             single=[0,1], allDouble=[0], rDouble=[], oDouble=[], sDouble=[], triple=[0], benzene=[0], lonePairs=[3], charge=[-1])
# examples for O0sc: Nitric acid O[N+](=O)([O-])
atomTypes['O2s' ] = AtomType('O2s',  generic=['R','R!H','O','Val6'],  specific=[],  # (shared electrons = 8)
                             single=[0,1,2], allDouble=[0], rDouble=[], oDouble=[], sDouble=[], triple=[0], benzene=[0], lonePairs=[2], charge=[0])
# examples for O2s: H2O, OH, CH3OH
atomTypes['O2sc'] = AtomType('O2sc', generic=['R','R!H','O','Val6'],  specific=[],  # (shared electrons = 6)
                             single=[0,1], allDouble=[0], rDouble=[], oDouble=[], sDouble=[], triple=[0], benzene=[0], lonePairs=[2], charge=[+1])
# examples for O2sc: C=[S-][O+]
atomTypes['O2d' ] = AtomType('O2d',  generic=['R','R!H','O','Val6'],  specific=[],  # (shared electrons = 8)
                             single=[0], allDouble=[1], rDouble=[], oDouble=[], sDouble=[], triple=[0], benzene=[0], lonePairs=[2], charge=[0])
# examples for O2d: CO2, CH2O
atomTypes['O4sc'] = AtomType('O4sc', generic=['R','R!H','O','Val6'],  specific=[],  # (shared electrons = 5-8)
                             single=[0,1,2,3], allDouble=[0], rDouble=[], oDouble=[], sDouble=[], triple=[0], benzene=[0], lonePairs=[1], charge=[+1])
# examples for O4sc: [O-][OH+]C
atomTypes['O4dc'] = AtomType('O4dc', generic=['R','R!H','O','Val6'],  specific=[],  # (shared electrons = 7-8)
                             single=[0,1], allDouble=[1], rDouble=[], oDouble=[], sDouble=[], triple=[0], benzene=[0], lonePairs=[1], charge=[+1])
# examples for O4dc: the positively charged O in ozone [O-][O+]=O
atomTypes['O4tc'] = AtomType('O4tc',  generic=['R','R!H','O','Val6'],  specific=[],  # (shared electrons = 8)
                             single=[0], allDouble=[0], rDouble=[], oDouble=[], sDouble=[], triple=[1], benzene=[0], lonePairs=[1], charge=[+1])
# examples for O4tc: [C-]#[O+]
atomTypes['O4b' ] = AtomType('O4b',  generic=['R','R!H','O','Val6'],  specific=[],
                             single=[0], allDouble=[0], rDouble=[0], oDouble=[0], sDouble=[0], triple=[0], benzene=[2], lonePairs=[1], charge=[0])
# examples for S4b: Furane, Benzofurane, Benzo[c]thiophene, Oxazole...

atomTypes['Ne'  ] = AtomType('Ne',   generic=['R','R!H'],      specific=[])
atomTypes['Si'  ] = AtomType('Si',   generic=['R','R!H','Val4'],      specific=['Sis','Sid','Sidd','Sit','SiO','Sib','Sibf'],
                             single=[], allDouble=[], rDouble=[], oDouble=[], sDouble=[], triple=[], benzene=[], lonePairs=[], charge=[])
atomTypes['Sis' ] = AtomType('Sis',  generic=['R','R!H','Si','Val4'], specific=[],
                             single=[], allDouble=[0], rDouble=[], oDouble=[], sDouble=[], triple=[0], benzene=[0], lonePairs=[], charge=[])
atomTypes['SiO' ] = AtomType('SiO',  generic=['R','R!H','Si','Val4'], specific=[],
                             single=[], allDouble=[1], rDouble=[], oDouble=[1], sDouble=[], triple=[0], benzene=[0], lonePairs=[], charge=[])
atomTypes['Sid' ] = AtomType('Sid',  generic=['R','R!H','Si','Val4'], specific=[],
                             single=[], allDouble=[1], rDouble=[], oDouble=[0], sDouble=[], triple=[0], benzene=[0], lonePairs=[], charge=[])
atomTypes['Sidd'] = AtomType('Sidd', generic=['R','R!H','Si','Val4'], specific=[],
                             single=[], allDouble=[2], rDouble=[0,1,2], oDouble=[0,1,2], sDouble=[0,1,2], triple=[0], benzene=[0], lonePairs=[], charge=[])
atomTypes['Sit' ] = AtomType('Sit',  generic=['R','R!H','Si','Val4'], specific=[],
                             single=[], allDouble=[0], rDouble=[], oDouble=[], sDouble=[], triple=[1], benzene=[0], lonePairs=[], charge=[])
atomTypes['Sib' ] = AtomType('Sib',  generic=['R','R!H','Si','Val4'], specific=[],
                             single=[], allDouble=[0], rDouble=[], oDouble=[], sDouble=[], triple=[0], benzene=[2], lonePairs=[], charge=[])
atomTypes['Sibf'] = AtomType('Sibf', generic=['R','R!H','Si','Val4'], specific=[],
                             single=[], allDouble=[0], rDouble=[], oDouble=[], sDouble=[], triple=[0], benzene=[3], lonePairs=[], charge=[])

atomTypes['S'   ] = AtomType('S',    generic=['R','R!H','Val6'],      specific=['Sa','S0sc','S2s','S2sc','S2d','S2dc','S2tc','S4s','S4sc','S4d','S4dd','S4dc','S4b','S4t','S4tdc','S6s','S6sc','S6d','S6dd','S6ddd','S6dc','S6t','S6td','S6tt','S6tdc'],
                             single=[], allDouble=[], rDouble=[], oDouble=[], sDouble=[], triple=[], benzene=[], lonePairs=[], charge=[])
atomTypes['Sa'  ] = AtomType('Sa',   generic=['R','R!H','S','Val6'],  specific=[],  # (shared electrons = 6)
                            single=[0], allDouble=[0], rDouble=[0], oDouble=[0], sDouble=[0], triple=[0], benzene=[0], lonePairs=[3], charge=[0])
# examples for Sa: atomic sulfur (closed shell)
atomTypes['S0sc'] = AtomType('S0sc', generic=['R','R!H','S','Val6'],  specific=[],  # (shared electrons = 7-8)
                             single=[0,1], allDouble=[0], rDouble=[], oDouble=[], sDouble=[], triple=[0], benzene=[0], lonePairs=[3], charge=[-1])
# examples for S0sc: [S-][S+]=S
atomTypes['S2s' ] = AtomType('S2s',  generic=['R','R!H','S','Val6'],  specific=[],  # (shared electrons = 6-8)
                             single=[0,1,2], allDouble=[0], rDouble=[0], oDouble=[0], sDouble=[0], triple=[0], benzene=[0], lonePairs=[2], charge=[0])
# examples for S2s: [S], [SH], S {H2S}, [S][S], SS {H2S2}, SSC, CSSC, SO {HSOH}...
atomTypes['S2sc'] = AtomType('S2sc', generic=['R','R!H','S','Val6'],  specific=[],  # (shared electrons = 7-10)
                            single=[0,1,2,3], allDouble=[0], rDouble=[0], oDouble=[0], sDouble=[0], triple=[0], benzene=[0], lonePairs=[2], charge=[-1,+1])
# examples for S2sc: [S-][S+], N#[N+][S-](O)O
atomTypes['S2d' ] = AtomType('S2d',  generic=['R','R!H','S','Val6'],  specific=[],  # (shared electrons = 8)
                             single=[0], allDouble=[1], rDouble=[], oDouble=[], sDouble=[], triple=[0], benzene=[0], lonePairs=[2], charge=[0])
# examples for S2d: S=S, C=S, S=O, S=N, S=C=S, S=C=O, S=C=S...
atomTypes['S2dc'] = AtomType('S2dc', generic=['R','R!H','S','Val6'],  specific=[],
                             single=[0,1], allDouble=[1,2], rDouble=[], oDouble=[], sDouble=[], triple=[0], benzene=[0], lonePairs=[2], charge=[-1])
# *Composite atomType; examples for S2dc: [SH-]=[N+]
atomTypes['S2tc'] = AtomType('S2tc', generic=['R','R!H','S','Val6'],  specific=[],  # (shared electrons = 10)
                             single=[0], allDouble=[0], rDouble=[], oDouble=[], sDouble=[], triple=[1], benzene=[0], lonePairs=[2], charge=[-1])
# examples for S2tc: [S-]#[NH+]
atomTypes['S4s' ] = AtomType('S4s',  generic=['R','R!H','S','Val6'],  specific=[],  # (shared electrons = 6-10)
                             single=[0,1,2,3,4], allDouble=[0], rDouble=[0], oDouble=[0], sDouble=[0], triple=[0], benzene=[0], lonePairs=[1], charge=[0])
# examples for S4s: H4S, SH3CH3...
atomTypes['S4sc'] = AtomType('S4sc', generic=['R','R!H','S','Val6'],  specific=[],  # (shared electrons = 5-8)
                             single=[0,1,2,3,4,5], allDouble=[0], rDouble=[0], oDouble=[0], sDouble=[0], triple=[0], benzene=[0], lonePairs=[1], charge=[-1,+1])
# examples for S4sc: CS[S+]([O-])C, O[SH..-][N+]#N
atomTypes['S4d' ] = AtomType('S4d',  generic=['R','R!H','S','Val6'],  specific=[],  # (shared electrons = 8-10)
                             single=[0,1,2], allDouble=[1], rDouble=[], oDouble=[], sDouble=[], triple=[0], benzene=[0], lonePairs=[1], charge=[0])
# examples for S4d: O=S(O)O {Sulfurous acid}
atomTypes['S4dd'] = AtomType('S4dd', generic=['R','R!H','S','Val6'],  specific=[],  # (shared electrons = 10)
                             single=[0], allDouble=[2], rDouble=[], oDouble=[], sDouble=[], triple=[0], benzene=[0], lonePairs=[1], charge=[0])
# examples for S4dd: O=S=O
atomTypes['S4dc'] = AtomType('S4dc', generic=['R','R!H','S','Val6'],  specific=[],
                             single=[0,1,2,3,4,5], allDouble=[1,2], rDouble=[], oDouble=[], sDouble=[], triple=[0], benzene=[0], lonePairs=[1], charge=[-1,+1])
# *Composite atomType; examples for S4dc: [CH2-][S+]=C {where the [CH2-] has a lone pair}, [O+][S-](=O)=O, [O-][S+]=C, [NH-][S+]=C {where the [NH-] has two lone pairs}, [O-][S+]=O
atomTypes['S4b' ] = AtomType('S4b',  generic=['R','R!H','S','Val6'],  specific=[],
                             single=[0], allDouble=[0], rDouble=[0], oDouble=[0], sDouble=[0], triple=[0], benzene=[2], lonePairs=[1], charge=[0])
# examples for S4b: Thiophene, Benzothiophene, Benzo[c]thiophene, Thiazole, Benzothiazole...
atomTypes['S4t' ] = AtomType('S4t',  generic=['R','R!H','S','Val6'],  specific=[],  # (shared electrons = 10)
                             single=[0,1], allDouble=[0], rDouble=[0], oDouble=[0], sDouble=[0], triple=[1], benzene=[0], lonePairs=[1], charge=[0])
# examples for S4t: C#S, C#SO, C#[S]
atomTypes['S4tdc'] = AtomType('S4tdc',generic=['R','R!H','S','Val6'],  specific=[],
                             single=[0,1,2], allDouble=[0,1,2], rDouble=[], oDouble=[], sDouble=[], triple=[1,2], benzene=[0], lonePairs=[1], charge=[-1,+1])
# *Composite atomType; examples for S4tdc: [C-]#[S+]
atomTypes['S6s' ] = AtomType('S6s',  generic=['R','R!H','S','Val6'],  specific=[],  # (shared electrons = 6-12)
                             single=[0,1,2,3,4,5,6], allDouble=[0], rDouble=[0], oDouble=[0], sDouble=[0], triple=[0], benzene=[0], lonePairs=[0], charge=[0])
# examples for S6s: H6S, F6S
atomTypes['S6sc'] = AtomType('S6sc', generic=['R','R!H','S','Val6'],  specific=[],  # (shared electrons = 7-14)
                             single=[0,1,2,3,4,5,6,7], allDouble=[0], rDouble=[0], oDouble=[0], sDouble=[0], triple=[0], benzene=[0], lonePairs=[0], charge=[-1,+1])
# examples for S6sc: O[SH3+][O-], [O-][S+3]([O-])[O-]
atomTypes['S6d' ] = AtomType('S6d',  generic=['R','R!H','S','Val6'],  specific=[],  # (shared electrons = 8-12)
                             single=[0,1,2,3,4], allDouble=[1], rDouble=[], oDouble=[], sDouble=[], triple=[0], benzene=[0], lonePairs=[0], charge=[0])
# examples for S6d: [SH4]=O, SF4=O, [SH4]=C, C[SH3]=C...
atomTypes['S6dd'] = AtomType('S6dd', generic=['R','R!H','S','Val6'],  specific=[],  # (shared electrons = 10-12)
                             single=[0,1,2], allDouble=[2], rDouble=[], oDouble=[], sDouble=[], triple=[0], benzene=[0], lonePairs=[0], charge=[0])
# examples for S6dd: S(=O)(=O)(O)O {H2SO4, Sulfuric acid}, Perfluorooctanesulfonic acid, Pyrosulfuric acid, Thiosulfuric acid {middle S}, OS(=O)(=O)OOS(=O)(=O)O
atomTypes['S6ddd'] = AtomType('S6ddd', generic=['R','R!H','S','Val6'],  specific=[],  # (shared electrons = 12)
                             single=[0], allDouble=[3], rDouble=[], oDouble=[], sDouble=[], triple=[0], benzene=[0], lonePairs=[0], charge=[0])
# examples for S6ddd: O=S(=O)(=O)
atomTypes['S6dc'] = AtomType('S6dc', generic=['R','R!H','S','Val6'],  specific=[],
                             single=[0,1,2,3,4,5], allDouble=[1,2,3], rDouble=[], oDouble=[], sDouble=[], triple=[0], benzene=[0], lonePairs=[0], charge=[-1,+1])
# *Composite atomType; examples for S6dc: [CH-]=[SH3+], [CH-]=[SH2+]O, [CH-][SH2+], O=[S+](=O)[O-], [OH+]=[S-](=O)=O
atomTypes['S6t' ] = AtomType('S6t', generic=['R','R!H','S','Val6'],  specific=[],  # (shared electrons = 9-12)
                             single=[0,1,2,3], allDouble=[0], rDouble=[], oDouble=[], sDouble=[], triple=[1], benzene=[0], lonePairs=[0], charge=[0])
# examples for S6t: H3S#N
atomTypes['S6td'] = AtomType('S6td', generic=['R','R!H','S','Val6'],  specific=[],  # (shared electrons = 11-12)
                             single=[0,1], allDouble=[1], rDouble=[], oDouble=[], sDouble=[], triple=[1], benzene=[0], lonePairs=[0], charge=[0])
# examples for S6td: HS(=O)#N
atomTypes['S6tt'] = AtomType('S6tt', generic=['R','R!H','S','Val6'],  specific=[],  # (shared electrons = 12)
                             single=[0], allDouble=[0], rDouble=[], oDouble=[], sDouble=[], triple=[2], benzene=[0], lonePairs=[0], charge=[0])
# examples for S6tt: N#S#N
atomTypes['S6tdc'] = AtomType('S6tdc',generic=['R','R!H','S','Val6'],  specific=[],
                             single=[0,1,2,3,4], allDouble=[0,1,2], rDouble=[], oDouble=[], sDouble=[], triple=[1,2], benzene=[0], lonePairs=[0], charge=[-1,+1])
# *Composite atomType; examples for S6tdc: [SH2+]#[C-], [N-]=[S+]#N

atomTypes['Cl'  ] = AtomType('Cl',   generic=['R','R!H','Val7'],      specific=[])

atomTypes['Ar'  ] = AtomType('Ar',   generic=['R','R!H'],      specific=[])

atomTypes['R'   ].setActions(incrementBond=['R'],            decrementBond=['R'],            formBond=['R'],         breakBond=['R'],         incrementRadical=['R'],    decrementRadical=['R'],    incrementLonePair=['R'],   decrementLonePair=['R'])
atomTypes['R!H' ].setActions(incrementBond=['R!H'],          decrementBond=['R!H'],          formBond=['R!H'],       breakBond=['R!H'],       incrementRadical=['R!H'],  decrementRadical=['R!H'],  incrementLonePair=['R!H'], decrementLonePair=['R!H'])
atomTypes['Val4'].setActions(incrementBond=['Val4'],         decrementBond=['Val4'],         formBond=['Val4'],      breakBond=['Val4'],      incrementRadical=['Val4'], decrementRadical=['Val4'], incrementLonePair=['Val4'],decrementLonePair=['Val4'])
atomTypes['Val5'].setActions(incrementBond=['Val5'],         decrementBond=['Val5'],         formBond=['Val5'],      breakBond=['Val5'],      incrementRadical=['Val5'], decrementRadical=['Val5'], incrementLonePair=['Val5'],decrementLonePair=['Val5'])
atomTypes['Val6'].setActions(incrementBond=['Val6'],         decrementBond=['Val6'],         formBond=['Val6'],      breakBond=['Val6'],      incrementRadical=['Val6'], decrementRadical=['Val6'], incrementLonePair=['Val6'],decrementLonePair=['Val6'])
atomTypes['Val7'].setActions(incrementBond=['Val7'],         decrementBond=['Val7'],         formBond=['Val7'],      breakBond=['Val7'],      incrementRadical=['Val7'], decrementRadical=['Val7'], incrementLonePair=['Val7'],decrementLonePair=['Val7'])


atomTypes['H'   ].setActions(incrementBond=[],               decrementBond=[],               formBond=['H'],         breakBond=['H'],         incrementRadical=['H'],    decrementRadical=['H'],    incrementLonePair=[],      decrementLonePair=[])

atomTypes['He'  ].setActions(incrementBond=[],               decrementBond=[],               formBond=[],            breakBond=[],            incrementRadical=['He'],   decrementRadical=['He'],   incrementLonePair=[],      decrementLonePair=[])

atomTypes['C'   ].setActions(incrementBond=['C'],            decrementBond=['C'],            formBond=['C'],         breakBond=['C'],         incrementRadical=['C'],    decrementRadical=['C'],    incrementLonePair=['C'],   decrementLonePair=['C'])
atomTypes['Ca'  ].setActions(incrementBond=[],               decrementBond=[],               formBond=[],            breakBond=[],            incrementRadical=[],       decrementRadical=[],       incrementLonePair=[],      decrementLonePair=['C2s'])
atomTypes['Cs'  ].setActions(incrementBond=['Cd','CO','CS'], decrementBond=[],               formBond=['Cs','Csc'],  breakBond=['Cs'],        incrementRadical=['Cs'],   decrementRadical=['Cs'],   incrementLonePair=['C2s'], decrementLonePair=['C2s'])
atomTypes['Csc' ].setActions(incrementBond=['Cdc'],          decrementBond=[],               formBond=['Csc'],       breakBond=['Csc','Cs'],  incrementRadical=['Csc'],  decrementRadical=['Csc'],  incrementLonePair=['C2sc'],decrementLonePair=['C2sc'])
atomTypes['Cd'  ].setActions(incrementBond=['Cdd','Ct','C2tc'],decrementBond=['Cs'],         formBond=['Cd','Cdc'],  breakBond=['Cd'],        incrementRadical=['Cd'],   decrementRadical=['Cd'],   incrementLonePair=['C2d'], decrementLonePair=[])
atomTypes['Cdc' ].setActions(incrementBond=[],               decrementBond=['Csc'],          formBond=['Cdc'],       breakBond=['Cdc','Cd','CO','CS'],incrementRadical=['Cdc'],decrementRadical=['Cdc'],incrementLonePair=['C2dc'],decrementLonePair=[])
atomTypes['CO'  ].setActions(incrementBond=['Cdd','C2tc'],   decrementBond=['Cs'],           formBond=['CO','Cdc'],  breakBond=['CO'],        incrementRadical=['CO'],   decrementRadical=['CO'],   incrementLonePair=['C2d'], decrementLonePair=[])
atomTypes['CS'  ].setActions(incrementBond=['Cdd','C2tc'],   decrementBond=['Cs'],           formBond=['CS','Cdc'],  breakBond=['CS'],        incrementRadical=['CS'],   decrementRadical=['CS'],   incrementLonePair=['C2d'], decrementLonePair=[])
atomTypes['Cdd' ].setActions(incrementBond=[],               decrementBond=['Cd','CO','CS'], formBond=[],            breakBond=[],            incrementRadical=[],       decrementRadical=[],       incrementLonePair=[],      decrementLonePair=[])
atomTypes['Ct'  ].setActions(incrementBond=[],               decrementBond=['Cd','CO','CS'], formBond=['Ct'],        breakBond=['Ct'],        incrementRadical=['Ct'],   decrementRadical=['Ct'],   incrementLonePair=['C2tc'],decrementLonePair=[])
atomTypes['Cb'  ].setActions(incrementBond=['Cbf'],          decrementBond=[],               formBond=['Cb'],        breakBond=['Cb'],        incrementRadical=['Cb'],   decrementRadical=['Cb'],   incrementLonePair=[],      decrementLonePair=[])
atomTypes['Cbf' ].setActions(incrementBond=[],               decrementBond=['Cb'],           formBond=[],            breakBond=['Cb'],        incrementRadical=[],       decrementRadical=[],       incrementLonePair=[],      decrementLonePair=[])
atomTypes['C2s' ].setActions(incrementBond=['C2d'],          decrementBond=[],               formBond=['C2s'],       breakBond=['C2s'],       incrementRadical=['C2s'],  decrementRadical=['C2s'],  incrementLonePair=['Ca'],  decrementLonePair=['Cs'])
atomTypes['C2sc'].setActions(incrementBond=['C2dc'],         decrementBond=[],               formBond=['C2sc'],      breakBond=['C2sc'],      incrementRadical=['C2sc'], decrementRadical=['C2sc'], incrementLonePair=[],      decrementLonePair=['Cs'])
atomTypes['C2d' ].setActions(incrementBond=['C2tc'],         decrementBond=['C2s'],          formBond=['C2dc'],      breakBond=[],            incrementRadical=[],       decrementRadical=[],       incrementLonePair=[],      decrementLonePair=['Cd','CO','CS'])
atomTypes['C2dc'].setActions(incrementBond=[],               decrementBond=['C2sc'],         formBond=[],            breakBond=['C2d'],       incrementRadical=[],       decrementRadical=[],       incrementLonePair=[],      decrementLonePair=['Cdc'])
atomTypes['C2tc'].setActions(incrementBond=[],               decrementBond=['C2d'],          formBond=[],            breakBond=[],            incrementRadical=[],       decrementRadical=[],       incrementLonePair=[],      decrementLonePair=['Ct'])

atomTypes['N'   ].setActions(incrementBond=['N'],            decrementBond=['N'],            formBond=['N'],         breakBond=['N'],         incrementRadical=['N'],    decrementRadical=['N'],    incrementLonePair=['N'],   decrementLonePair=['N'])
atomTypes['N0sc'].setActions(incrementBond=[],               decrementBond=[],               formBond=['N0sc'],      breakBond=['N0sc'],      incrementRadical=['N0sc'], decrementRadical=['N0sc'], incrementLonePair=[],      decrementLonePair=['N1s','N1sc'])
atomTypes['N1s' ].setActions(incrementBond=['N1dc'],         decrementBond=[],               formBond=['N1s'],       breakBond=['N1s'],       incrementRadical=['N1s'],  decrementRadical=['N1s'],  incrementLonePair=['N0sc'],decrementLonePair=['N3s','N3sc'])
atomTypes['N1sc'].setActions(incrementBond=[],               decrementBond=[],               formBond=['N1sc'],      breakBond=['N1sc'],      incrementRadical=['N1sc'], decrementRadical=['N1sc'], incrementLonePair=[],      decrementLonePair=['N3s','N3sc'])
atomTypes['N1dc'].setActions(incrementBond=['N1dc'],         decrementBond=['N1s','N1dc'],   formBond=[],            breakBond=[],            incrementRadical=[],       decrementRadical=[],       incrementLonePair=[],      decrementLonePair=['N3d'])
atomTypes['N3s' ].setActions(incrementBond=['N3d'],          decrementBond=[],               formBond=['N3s'],       breakBond=['N3s'],       incrementRadical=['N3s'],  decrementRadical=['N3s'],  incrementLonePair=['N1s','N1sc'],decrementLonePair=['N5sc'])
atomTypes['N3sc'].setActions(incrementBond=['N3d'],          decrementBond=[],               formBond=['N3sc'],      breakBond=['N3sc'],      incrementRadical=['N3sc'], decrementRadical=['N3sc'], incrementLonePair=['N1s','N1sc'],decrementLonePair=['N5sc'])
atomTypes['N3d' ].setActions(incrementBond=['N3t'],          decrementBond=['N3s','N3sc'],   formBond=['N3d'],       breakBond=['N3d'],       incrementRadical=['N3d'],  decrementRadical=['N3d'],  incrementLonePair=['N1dc'],decrementLonePair=['N5dc'])
atomTypes['N3t' ].setActions(incrementBond=[],               decrementBond=['N3d'],          formBond=[],            breakBond=[],            incrementRadical=[],       decrementRadical=[],       incrementLonePair=[],      decrementLonePair=['N5t'])
atomTypes['N3b' ].setActions(incrementBond=[],               decrementBond=[],               formBond=[],            breakBond=[],            incrementRadical=[],       decrementRadical=[],       incrementLonePair=[],      decrementLonePair=[])
atomTypes['N5sc'].setActions(incrementBond=['N5dc'],         decrementBond=[],               formBond=['N5sc'],      breakBond=['N5sc'],      incrementRadical=['N5sc'], decrementRadical=['N5sc'], incrementLonePair=['N3s','N3sc'],decrementLonePair=[])
atomTypes['N5dc'].setActions(incrementBond=['N5ddc','N5tc','N5t'],decrementBond=['N5sc'],    formBond=['N5dc'],      breakBond=['N5dc'],      incrementRadical=['N5dc'], decrementRadical=['N5dc'], incrementLonePair=['N3d'], decrementLonePair=[])
atomTypes['N5ddc'].setActions(incrementBond=['N5dddc'],      decrementBond=['N5dc'],         formBond=[],            breakBond=[],            incrementRadical=[],       decrementRadical=[],       incrementLonePair=[],      decrementLonePair=[])
atomTypes['N5dddc'].setActions(incrementBond=[],             decrementBond=['N5ddc'],        formBond=[],            breakBond=[],            incrementRadical=[],       decrementRadical=[],       incrementLonePair=[],      decrementLonePair=[])
atomTypes['N5t' ].setActions(incrementBond=[],               decrementBond=['N5dc'],         formBond=['N5t'],       breakBond=['N5t'],       incrementRadical=['N5t'],  decrementRadical=['N5t'],  incrementLonePair=['N3t'], decrementLonePair=[])
atomTypes['N5tc'].setActions(incrementBond=[],               decrementBond=['N5dc'],         formBond=['N5tc'],      breakBond=['N5tc'],      incrementRadical=['N5tc'], decrementRadical=['N5tc'], incrementLonePair=[],      decrementLonePair=[])
atomTypes['N5b' ].setActions(incrementBond=['N5bd'],         decrementBond=[],               formBond=['N5b'],       breakBond=['N5b'],       incrementRadical=['N5b'],  decrementRadical=['N5b'],  incrementLonePair=[],      decrementLonePair=[])
atomTypes['N5bd'].setActions(incrementBond=[],               decrementBond=['N5b'],          formBond=[],            breakBond=[],            incrementRadical=[],       decrementRadical=[],       incrementLonePair=[],      decrementLonePair=[])

atomTypes['O'   ].setActions(incrementBond=['O'],            decrementBond=['O'],            formBond=['O'],         breakBond=['O'],         incrementRadical=['O'],    decrementRadical=['O'],    incrementLonePair=['O'],   decrementLonePair=['O'])
atomTypes['Oa'  ].setActions(incrementBond=[],               decrementBond=[],               formBond=['O0sc'],      breakBond=[],            incrementRadical=[],       decrementRadical=[],       incrementLonePair=[],      decrementLonePair=['O2s','O2sc'])
atomTypes['O0sc'].setActions(incrementBond=[],               decrementBond=[],               formBond=['O0sc'],      breakBond=['Oa','O0sc'], incrementRadical=[],       decrementRadical=[],       incrementLonePair=[],      decrementLonePair=['O2s','O2sc'])
atomTypes['O2s' ].setActions(incrementBond=['O2d'],          decrementBond=[],               formBond=['O2s','O2sc'],breakBond=['O2s'],       incrementRadical=['O2s'],  decrementRadical=['O2s'],  incrementLonePair=['Oa','O0sc'],decrementLonePair=['O4sc'])
atomTypes['O2sc'].setActions(incrementBond=['O2d'],          decrementBond=[],               formBond=[],            breakBond=['O2s'],       incrementRadical=['O2sc'], decrementRadical=['O2sc'], incrementLonePair=[],      decrementLonePair=['O4sc'])
atomTypes['O2d' ].setActions(incrementBond=[],               decrementBond=['O2s','O2sc'],   formBond=[],            breakBond=[],            incrementRadical=['O2d'],  decrementRadical=['O2d'],  incrementLonePair=[],      decrementLonePair=['O4dc','O4tc'])
atomTypes['O4sc'].setActions(incrementBond=['O4dc'],         decrementBond=[],               formBond=['O4sc'],      breakBond=['O4sc'],      incrementRadical=['O4sc'], decrementRadical=['O4sc'], incrementLonePair=['O2s','O2sc'],decrementLonePair=[])
atomTypes['O4dc'].setActions(incrementBond=['O4tc'],         decrementBond=['O4sc'],         formBond=['O4dc'],      breakBond=['O4dc'],      incrementRadical=['O4dc'], decrementRadical=['O4dc'], incrementLonePair=['O2d'], decrementLonePair=[])
atomTypes['O4tc'].setActions(incrementBond=[],               decrementBond=['O4dc'],         formBond=[],            breakBond=[],            incrementRadical=[],       decrementRadical=[],       incrementLonePair=['O2d'], decrementLonePair=[])
atomTypes['O4b' ].setActions(incrementBond=[],               decrementBond=[],               formBond=[],            breakBond=[],            incrementRadical=[],       decrementRadical=[],       incrementLonePair=[],      decrementLonePair=[])

atomTypes['Ne'  ].setActions(incrementBond=[],               decrementBond=[],               formBond=[],            breakBond=[],            incrementRadical=['Ne'],   decrementRadical=['Ne'],   incrementLonePair=[],      decrementLonePair=[])

atomTypes['Si'  ].setActions(incrementBond=['Si'],           decrementBond=['Si'],           formBond=['Si'],        breakBond=['Si'],        incrementRadical=['Si'],   decrementRadical=['Si'],   incrementLonePair=[],      decrementLonePair=[])
atomTypes['Sis' ].setActions(incrementBond=['Sid','SiO'],    decrementBond=[],               formBond=['Sis'],       breakBond=['Sis'],       incrementRadical=['Sis'],  decrementRadical=['Sis'],  incrementLonePair=[],      decrementLonePair=[])
atomTypes['Sid' ].setActions(incrementBond=['Sidd','Sit'],   decrementBond=['Sis'],          formBond=['Sid'],       breakBond=['Sid'],       incrementRadical=['Sid'],  decrementRadical=['Sid'],  incrementLonePair=[],      decrementLonePair=[])
atomTypes['Sidd'].setActions(incrementBond=[],               decrementBond=['Sid','SiO'],    formBond=[],            breakBond=[],            incrementRadical=[],       decrementRadical=[],       incrementLonePair=[],      decrementLonePair=[])
atomTypes['Sit' ].setActions(incrementBond=[],               decrementBond=['Sid'],          formBond=['Sit'],       breakBond=['Sit'],       incrementRadical=['Sit'],  decrementRadical=['Sit'],  incrementLonePair=[],      decrementLonePair=[])
atomTypes['SiO' ].setActions(incrementBond=['Sidd'],         decrementBond=['Sis'],          formBond=['SiO'],       breakBond=['SiO'],       incrementRadical=['SiO'],  decrementRadical=['SiO'],  incrementLonePair=[],      decrementLonePair=[])
atomTypes['Sib' ].setActions(incrementBond=[],               decrementBond=[],               formBond=['Sib'],       breakBond=['Sib'],       incrementRadical=['Sib'],  decrementRadical=['Sib'],  incrementLonePair=[],      decrementLonePair=[])
atomTypes['Sibf'].setActions(incrementBond=[],               decrementBond=[],               formBond=[],            breakBond=[],            incrementRadical=[],       decrementRadical=[],       incrementLonePair=[],      decrementLonePair=[])

atomTypes['S'   ].setActions(incrementBond=['S'],            decrementBond=['S'],            formBond=['S'],         breakBond=['S'],         incrementRadical=['S'],    decrementRadical=['S'],    incrementLonePair=['S'],   decrementLonePair=['S'])
atomTypes['S0sc'].setActions(incrementBond=['S0sc'],         decrementBond=['S0sc'],         formBond=['S0sc'],      breakBond=['Sa','S0sc'], incrementRadical=['S0sc'], decrementRadical=['S0sc'], incrementLonePair=[],      decrementLonePair=['S2s','S2sc','S2dc','S2tc'])
atomTypes['Sa'  ].setActions(incrementBond=[],               decrementBond=[],               formBond=['S0sc'],      breakBond=[],            incrementRadical=[],       decrementRadical=[],       incrementLonePair=[],      decrementLonePair=['S2s'])
atomTypes['S2s' ].setActions(incrementBond=['S2d','S2dc'],   decrementBond=[],               formBond=['S2s','S2sc'],breakBond=['S2s'],       incrementRadical=['S2s'],  decrementRadical=['S2s'],  incrementLonePair=['Sa','S0sc'],decrementLonePair=['S4s','S4sc'])
atomTypes['S2sc'].setActions(incrementBond=['S2dc'],         decrementBond=[],               formBond=['S2sc'],      breakBond=['S2sc','S2s'],incrementRadical=['S2sc'], decrementRadical=['S2sc'], incrementLonePair=['S0sc'],decrementLonePair=['S4s','S4sc'])
atomTypes['S2d' ].setActions(incrementBond=['S2tc'],         decrementBond=['S2s'],          formBond=['S2d'],       breakBond=['S2d'],       incrementRadical=['S2d'],  decrementRadical=['S2d'],  incrementLonePair=[],      decrementLonePair=['S4dc','S4d'])
atomTypes['S2dc'].setActions(incrementBond=['S2tc','S2dc'],  decrementBond=['S2sc','S2s','S2dc'],formBond=['S2dc'],  breakBond=['S2dc'],      incrementRadical=['S2dc'], decrementRadical=['S2dc'], incrementLonePair=['S0sc'],decrementLonePair=['S4d','S4dc'])
atomTypes['S2tc'].setActions(incrementBond=[],               decrementBond=['S2d','S2dc'],   formBond=[],            breakBond=[],            incrementRadical=[],       decrementRadical=[],       incrementLonePair=['S0sc'],decrementLonePair=['S4t'])
atomTypes['S4s' ].setActions(incrementBond=['S4d','S4dc'],   decrementBond=[],               formBond=['S4s'],       breakBond=['S4s'],       incrementRadical=['S4s'],  decrementRadical=['S4s'],  incrementLonePair=['S2s','S2sc'],decrementLonePair=['S6s'])
atomTypes['S4sc'].setActions(incrementBond=['S4d','S4dc'],   decrementBond=[],               formBond=['S4s','S4sc'],breakBond=['S4sc'],      incrementRadical=['S4sc'], decrementRadical=['S4sc'], incrementLonePair=['S2s','S2sc'],decrementLonePair=['S6s'])
atomTypes['S4d' ].setActions(incrementBond=['S4dd','S4dc','S4t','S4tdc'],decrementBond=['S4s','S4sc'],formBond=['S4dc','S4d'],breakBond=['S4d','S4dc'],incrementRadical=['S4d'],decrementRadical=['S4d'],incrementLonePair=['S2d','S2dc'],decrementLonePair=['S6d','S6dc'])
atomTypes['S4dc'].setActions(incrementBond=['S4dd','S4dc','S4tdc'],decrementBond=['S4sc','S4dc'],formBond=['S4d','S4dc'],breakBond=['S4d','S4dc'],incrementRadical=['S4dc'],decrementRadical=['S4dc'],incrementLonePair=['S2d','S2dc'],decrementLonePair=['S6d','S6dc'])
atomTypes['S4b' ].setActions(incrementBond=[],               decrementBond=[],               formBond=[],            breakBond=[],            incrementRadical=[],       decrementRadical=[],       incrementLonePair=[],      decrementLonePair=[])
atomTypes['S4dd'].setActions(incrementBond=['S4dc'],         decrementBond=['S4dc','S4d'],   formBond=[],            breakBond=[],            incrementRadical=[],       decrementRadical=[],       incrementLonePair=[],      decrementLonePair=['S6dd'])
atomTypes['S4t' ].setActions(incrementBond=[],               decrementBond=['S4d'],          formBond=['S4t'],       breakBond=['S4t'],       incrementRadical=['S4t'],  decrementRadical=['S4t'],  incrementLonePair=['S2tc'],decrementLonePair=['S6t','S6tdc'])
atomTypes['S4tdc'].setActions(incrementBond=['S4tdc'],       decrementBond=['S4d','S4tdc'],  formBond=['S4tdc'],     breakBond=['S4tdc'],     incrementRadical=['S4tdc'],decrementRadical=['S4tdc'],incrementLonePair=['S6tdc'],decrementLonePair=['S6td','S6tdc'])
atomTypes['S6s' ].setActions(incrementBond=['S6d','S6dc'],   decrementBond=[],               formBond=['S6s'],       breakBond=['S6s'],       incrementRadical=['S6s'],  decrementRadical=['S6s'],  incrementLonePair=['S4s','S4sc'],decrementLonePair=[])
atomTypes['S6sc'].setActions(incrementBond=['S6dc'],         decrementBond=[],               formBond=['S6sc'],      breakBond=['S6sc'],      incrementRadical=['S6sc'], decrementRadical=['S6sc'], incrementLonePair=['S4s','S4sc'],decrementLonePair=[])
atomTypes['S6d' ].setActions(incrementBond=['S6dd','S6t','S6tdc'],decrementBond=['S6s'],     formBond=['S6d','S6dc'],breakBond=['S6d','S6dc'],incrementRadical=['S6d'],  decrementRadical=['S6d'],  incrementLonePair=['S4d','S4dc'], decrementLonePair=[])
atomTypes['S6dc'].setActions(incrementBond=['S6dd','S6ddd','S6dc','S6t','S6td','S6tdc'],decrementBond=['S6sc','S6dc'],formBond=['S6d','S6dc'],breakBond=['S6d','S6dc'],incrementRadical=['S6dc'],decrementRadical=['S6dc'],incrementLonePair=['S4d','S4dc'],decrementLonePair=[])
atomTypes['S6dd'].setActions(incrementBond=['S6ddd','S6td'], decrementBond=['S6d','S6dc'],   formBond=['S6dd','S6dc'],breakBond=['S6dd'],     incrementRadical=['S6dd'], decrementRadical=['S6dd'], incrementLonePair=['S4dd'],decrementLonePair=[])
atomTypes['S6ddd'].setActions(incrementBond=[],              decrementBond=['S6dd','S6dc'],  formBond=[],            breakBond=[],            incrementRadical=[],       decrementRadical=[],       incrementLonePair=[],      decrementLonePair=[])
atomTypes['S6t' ].setActions(incrementBond=['S6td'],         decrementBond=['S6d','S6dc'],   formBond=['S6t'],       breakBond=['S6t'],       incrementRadical=['S6t'],  decrementRadical=['S6t'],  incrementLonePair=['S4t'], decrementLonePair=[])
atomTypes['S6td'].setActions(incrementBond=['S6tt','S6tdc'], decrementBond=['S6dc','S6t','S6dd','S6tdc'],formBond=['S6td'],breakBond=['S6td'],incrementRadical=['S6td'], decrementRadical=['S6td'], incrementLonePair=['S4tdc'],decrementLonePair=[])
atomTypes['S6tt'].setActions(incrementBond=[],               decrementBond=['S6td','S6tdc'], formBond=[],            breakBond=[],            incrementRadical=[],       decrementRadical=[],       incrementLonePair=[],      decrementLonePair=[])
atomTypes['S6tdc'].setActions(incrementBond=['S6td','S6tdc','S6tt'],decrementBond=['S6dc','S6tdc'],formBond=['S6tdc'],breakBond=['S6tdc'],    incrementRadical=['S6tdc'],decrementRadical=['S6tdc'],incrementLonePair=['S4t','S4tdc'],decrementLonePair=[])


atomTypes['Cl'  ].setActions(incrementBond=[],               decrementBond=['Cl'],           formBond=['Cl'],        breakBond=['Cl'],        incrementRadical=['Cl'],   decrementRadical=['Cl'],   incrementLonePair=[],      decrementLonePair=[])

atomTypes['Ar'  ].setActions(incrementBond=[],               decrementBond=[],               formBond=[],            breakBond=[],            incrementRadical=[],       decrementRadical=[],       incrementLonePair=[],      decrementLonePair=[])

#list of elements that do not have more specific atomTypes
#these are ordered on priority of picking if we encounter a more general atomType for make
allElements=['H', 'C', 'O', 'N', 'S', 'Si', 'Cl', 'Ne', 'Ar', 'He',]
nonSpecifics=['H', 'He', 'Ne', 'Cl', 'Ar',]
>>>>>>> f5b7467a

for atomType in atomTypes.values():
    for items in [atomType.generic, atomType.specific,
                  atomType.incrementBond, atomType.decrementBond, atomType.formBond,
                  atomType.breakBond, atomType.incrementRadical, atomType.decrementRadical, atomType.incrementLonePair,
                  atomType.decrementLonePair]:
        for index in range(len(items)):
            items[index] = atomTypes[items[index]]


def getFeatures(atom, bonds):
    """
    Returns a list of features needed to determine atomType for :class:'Atom'
    or :class:'GroupAtom' object 'atom and with local bond structure `bonds`,
    a ``dict`` containing atom-bond pairs.
    """
    cython.declare(single=cython.int, allDouble=cython.int, rDouble=cython.int,
                   sDouble=cython.int, oDouble=cython.int, triple=cython.int,
                   benzene=cython.int, quadruple=cython.int)
    cython.declare(features=cython.list)

    # Count numbers of each higher-order bond type
    single = 0;
    rDouble = 0;
    oDouble = 0;
    sDouble = 0;
    triple = 0;
    benzene = 0;
    quadruple = 0
    for atom2, bond12 in bonds.iteritems():
        if bond12.isSingle():
            single += 1
        elif bond12.isDouble():
            if atom2.isOxygen():
                oDouble += 1
            elif atom2.isSulfur():
                sDouble += 1
            else:
                # rDouble is for double bonds NOT to oxygen or Sulfur
                rDouble += 1
        elif bond12.isTriple():
            triple += 1
        elif bond12.isBenzene():
            benzene += 1
        elif bond12.isQuadruple():
            quadruple += 1

    # allDouble is for all double bonds, to anything
    allDouble = rDouble + oDouble + sDouble
<<<<<<< HEAD
    # Warning: some parts of code assume this list matches the list returned by countBonds()
    # possibly the two methods could be merged or one could call the other.
    features = [single, allDouble, rDouble, oDouble, sDouble, triple, quadruple, benzene, atom.lonePairs]
=======
    features = [single, allDouble, rDouble, oDouble, sDouble, triple, benzene, atom.lonePairs, atom.charge]
>>>>>>> f5b7467a

    return features


def getAtomType(atom, bonds):
    """
    Determine the appropriate atom type for an :class:`Atom` object `atom`
    with local bond structure `bonds`, a ``dict`` containing atom-bond pairs.
    """

    cython.declare(atomSymbol=str)
    cython.declare(molFeatureList=cython.list, atomTypeFeatureList=cython.list)

    # Use element and counts to determine proper atom type
    atomSymbol = atom.symbol
    # These elements do not do not have a more specific atomType
    if atomSymbol in nonSpecifics:
        return atomTypes[atomSymbol]

    molFeatureList = getFeatures(atom, bonds)
    for specificAtomType in atomTypes[atomSymbol].specific:
        atomtypeFeatureList = specificAtomType.getFeatures()
        for molFeature, atomtypeFeature in zip(molFeatureList, atomtypeFeatureList):
            if atomtypeFeature == []:
                continue
            elif molFeature not in atomtypeFeature:
                break
        else:
            return specificAtomType
    else:
        single = molFeatureList[0]
        rDouble = molFeatureList[2]
        oDouble = molFeatureList[3]
        sDouble = molFeatureList[4]
        triple = molFeatureList[5]
<<<<<<< HEAD
        quadruple = molFeatureList[6]
        benzene = molFeatureList[7]
        lonePairs = molFeatureList[8]

        raise AtomTypeError(
            ('Unable to determine atom type for atom {0}, which has {1:d} single bonds, '
             '{2:d} double bonds to C, {3:d} double bonds to O, {4:d} double bonds to S, '
             '{5:d} triple bonds, {6:d} quadruple bonds, {7:d} benzene bonds, '
             'and {8:d} lone pairs.').format(
                atom, single, rDouble, oDouble, sDouble, triple, quadruple, benzene, lonePairs))
=======
        benzene = molFeatureList[6]
        lonePairs = molFeatureList[7]
        charge = molFeatureList[8]

        raise AtomTypeError(
            'Unable to determine atom type for atom {0}, which has {1:d} single bonds, {2:d} double bonds to C, {3:d} double bonds to O, {4:d} double bonds to S, {5:d} triple bonds, {6:d} benzene bonds, {7:d} lone pairs, and {8:d} charge.'.format(
                atom, single, rDouble, oDouble, sDouble, triple, benzene, lonePairs, charge))
>>>>>>> f5b7467a
<|MERGE_RESOLUTION|>--- conflicted
+++ resolved
@@ -94,12 +94,8 @@
                  triple=None,
                  quadruple=None,
                  benzene=None,
-<<<<<<< HEAD
-                 lonePairs=None, ):
-=======
                  lonePairs=None,
                  charge=None):
->>>>>>> f5b7467a
         self.label = label
         self.generic = generic or []
         self.specific = specific or []
@@ -210,7 +206,6 @@
         """
         Returns a list of the features that are checked to determine atomtype
         """
-<<<<<<< HEAD
         features = [self.single,
                     self.allDouble,
                     self.rDouble,
@@ -219,18 +214,8 @@
                     self.triple,
                     self.quadruple,
                     self.benzene,
-                    self.lonePairs, ]
-=======
-        features=[self.single,
-                  self.allDouble,
-                  self.rDouble,
-                  self.oDouble,
-                  self.sDouble,
-                  self.triple,
-                  self.benzene,
-                  self.lonePairs,
-                  self.charge]
->>>>>>> f5b7467a
+                    self.lonePairs,
+                    self.charge]
         return features
 
 
@@ -277,624 +262,311 @@
     'R!H',
     'Val4', 'Val5', 'Val6', 'Val7',
     'He',
-<<<<<<< HEAD
-    'C', 'Cs', 'Cd', 'Cdd', 'Ct', 'CO', 'Cb', 'Cbf', 'CS', 'Cq',
-    'N', 'N1sc', 'N1s', 'N1d', 'N2s', 'N3s', 'N3d', 'N3t', 'N3b', 'N5s', 'N5d', 'N5dd', 'N5t', 'N5b',
-    'O', 'Os', 'Od', 'Oa', 'Ot',
+    'C','Ca','Cs','Csc','Cd','CO','CS','Cdd','Cdc','Ct','Cb','Cbf','Cq','C2s','C2sc','C2d','C2dc','C2tc',
+    'N','N0sc','N1s','N1sc','N1dc','N3s','N3sc','N3d','N3t','N3b','N5sc','N5dc','N5ddc','N5dddc','N5t','N5tc','N5b','N5bd',
+    'O','Oa','Od','Os','Ot','O0sc','O2s','O2sc','O2d','O4sc','O4dc','O4tc','O4b',
     'Ne',
-    'Si', 'Sis', 'Sid', 'Sidd', 'Sit', 'SiO', 'Sib', 'Sibf', 'Siq',
-    'S', 'Ss', 'Sd', 'Sa', 'St',
-    'Cl', 'Ar']
-                          )
-atomTypes['R!H'] = AtomType(label='R!H', generic=['R'], specific=[
-    'He',
-    'Val4', 'Val5', 'Val6', 'Val7',
-    'C', 'Cs', 'Cd', 'Cdd', 'Ct', 'CO', 'Cb', 'Cbf', 'CS', 'Cq',
-    'N', 'N1sc', 'N1s', 'N1d', 'N2s', 'N3s', 'N3d', 'N3t', 'N3b', 'N5s', 'N5d', 'N5dd', 'N5t', 'N5b',
-    'O', 'Os', 'Od', 'Oa', 'Ot',
-    'Ne',
-    'Si', 'Sis', 'Sid', 'Sidd', 'Sit', 'SiO', 'Sib', 'Sibf', 'Siq',
-    'S', 'Ss', 'Sd', 'Sa', 'St',
-    'Cl', 'Ar'])
-
-atomTypes['Val4'] = AtomType(label='Val4', generic=['R', 'R!H'], specific=[
-    'C', 'Cs', 'Cd', 'Cdd', 'Ct', 'CO', 'Cb', 'Cbf', 'CS', 'Cq',
-    'Si', 'Sis', 'Sid', 'Sidd', 'Sit', 'SiO', 'Sib', 'Sibf', 'Siq'])
-
-atomTypes['Val5'] = AtomType(label='Val5', generic=['R', 'R!H'], specific=[
-    'N', 'N1sc', 'N1s', 'N1d', 'N2s', 'N3s', 'N3d', 'N3t', 'N3b', 'N5s', 'N5d', 'N5dd', 'N5t', 'N5b'])
-
-atomTypes['Val6'] = AtomType(label='Val6', generic=['R', 'R!H'], specific=[
-    'O', 'Os', 'Od', 'Oa', 'Ot',
-    'S', 'Ss', 'Sd', 'Sa', 'St'])
-=======
-    'C','Ca','Cs','Csc','Cd','CO','CS','Cdd','Cdc','Ct','Cb','Cbf','C2s','C2sc','C2d','C2dc','C2tc',
-    'N','N0sc','N1s','N1sc','N1dc','N3s','N3sc','N3d','N3t','N3b','N5sc','N5dc','N5ddc','N5dddc','N5t','N5tc','N5b','N5bd',
-    'O','Oa','O0sc','O2s','O2sc','O2d','O4sc','O4dc','O4tc','O4b',
-    'Ne',
-    'Si','Sis','Sid','Sidd','Sit','SiO','Sib','Sibf',
-    'S','Sa','S0sc','S2s','S2sc','S2d','S2dc','S2tc','S4s','S4sc','S4d','S4dd','S4dc','S4b','S4t','S4tdc','S6s','S6sc','S6d','S6dd','S6ddd','S6dc','S6t','S6td','S6tt','S6tdc',
+    'Si','Sis','Sid','Sidd','Sit','SiO','Sib','Sibf','Siq',
+    'S','Sa','Sd','Ss','St','S0sc','S2s','S2sc','S2d','S2dc','S2tc','S4s','S4sc','S4d','S4dd','S4dc','S4b','S4t','S4tdc','S6s','S6sc','S6d','S6dd','S6ddd','S6dc','S6t','S6td','S6tt','S6tdc',
     'Cl','Ar']
 )
-atomTypes['R!H']  = AtomType(label='R!H', generic=['R'], specific=[
     'He',
     'Val4','Val5','Val6','Val7',
-    'C','Ca','Cs','Csc','Cd','CO','CS','Cdd','Cdc','Ct','Cb','Cbf','C2s','C2sc','C2d','C2dc','C2tc',
-    'N','N0sc','N1s','N1sc','N1dc','N3s','N3sc','N3d','N3t','N3b','N5sc','N5dc','N5ddc','N5dddc','N5t','N5tc','N5b','N5bd',
-    'O','Oa','O0sc','O2s','O2sc','O2d','O4sc','O4dc','O4tc','O4b',
+    'C','Ca','Cs','Csc','Cd','CO','CS','Cdd','Cdc','Ct','Cb','Cq','Cbf','C2s','C2sc','C2d','C2dc','C2tc',
+    'N','N0sc','N1d','N1s','N1sc','N1dc','N2s','N3s','N3sc','N3d','N3t','N3b','N5s','N5sc','N5d','N5dc','N5dd','N5ddc','N5dddc','N5t','N5tc','N5b','N5bd',
+    'O','Oa','Od','Os','Ot','O0sc','O2s','O2sc','O2d','O4sc','O4dc','O4tc','O4b',
     'Ne',
-    'Si','Sis','Sid','Sidd','Sit','SiO','Sib','Sibf',
-    'S','Sa','S0sc','S2s','S2sc','S2d','S2dc','S2tc','S4s','S4sc','S4d','S4dd','S4dc','S4b','S4t','S4tdc','S6s','S6sc','S6d','S6dd','S6ddd','S6dc','S6t','S6td','S6tt','S6tdc',
+    'Si','Sis','Sid','Sidd','Sit','SiO','Sib','Sibf','Siq',
+    'S','Sa','Sd','Ss','St','S0sc','S2s','S2sc','S2d','S2dc','S2tc','S4s','S4sc','S4d','S4dd','S4dc','S4b','S4t','S4tdc','S6s','S6sc','S6d','S6dd','S6ddd','S6dc','S6t','S6td','S6tt','S6tdc',
     'Cl','Ar'])
 
 atomTypes['Val4'] = AtomType(label='Val4', generic=['R','R!H'], specific=[
-    'C','Ca','Cs','Csc','Cd','CO','CS','Cdd','Cdc','Ct','Cb','Cbf','C2s','C2sc','C2d','C2dc','C2tc',
-    'Si','Sis','Sid','Sidd','Sit','SiO','Sib','Sibf'])
+    'C','Ca','Cs','Csc','Cd','CO','CS','Cq','Cdd','Cdc','Ct','Cb','Cbf','C2s','C2sc','C2d','C2dc','C2tc',
+    'Si','Sis','Sid','Sidd','Sit','SiO','Sib','Sibf','Siq'])
 
 atomTypes['Val5'] = AtomType(label='Val5', generic=['R','R!H'], specific=[
-    'N','N0sc','N1s','N1sc','N1dc','N3s','N3sc','N3d','N3t','N3b','N5sc','N5dc','N5ddc','N5dddc','N5t','N5tc','N5b','N5bd'])
+    'N','N0sc','N1s','N1sc','N1d','N1dc','N2s','N3s','N3sc','N3d','N3t','N3b','N5s','N5sc','N5d','N5dd','N5dc','N5ddc','N5dddc','N5t','N5tc','N5b','N5bd'])
 
 atomTypes['Val6'] = AtomType(label='Val6', generic=['R','R!H'], specific=[
-    'O','Oa','O0sc','O2s','O2sc','O2d','O4sc','O4dc','O4tc','O4b',
-    'S','Sa','S0sc','S2s','S2sc','S2d','S2dc','S2tc','S4s','S4sc','S4d','S4dd','S4dc','S4b','S4t','S4tdc','S6s','S6sc','S6d','S6dd','S6ddd','S6dc','S6t','S6td','S6tt','S6tdc'])
->>>>>>> f5b7467a
+    'O','Oa','Od','Os','Ot','O0sc','O2s','O2sc','O2d','O4sc','O4dc','O4tc','O4b',
+    'S','Sa','Sd','Ss','St','S0sc','S2s','S2sc','S2d','S2dc','S2tc','S4s','S4sc','S4d','S4dd','S4dc','S4b','S4t','S4tdc','S6s','S6sc','S6d','S6dd','S6ddd','S6dc','S6t','S6td','S6tt','S6tdc'])
 
 atomTypes['Val7'] = AtomType(label='Val7', generic=['R', 'R!H'], specific=[
     'Cl'])
 
-<<<<<<< HEAD
 atomTypes['H'] = AtomType('H', generic=['R'], specific=[])
 
-atomTypes['He'] = AtomType('He', generic=['R', 'R!H'], specific=[])
-
-atomTypes['C'] = AtomType('C', generic=['R', 'R!H', 'Val4'],
-                          specific=['Cs', 'Cd', 'Cdd', 'Ct', 'CO', 'Cb', 'Cbf', 'CS', 'Cq'],
-                          single=[], allDouble=[], rDouble=[], oDouble=[], sDouble=[], triple=[], quadruple=[],
-                          benzene=[], )  # todo: double check to see if quadruple should be blank or 0 for all of these as well as qs being 1 for quadruple
-atomTypes['Cs'] = AtomType('Cs', generic=['R', 'R!H', 'C', 'Val4'], specific=[],
-                           single=[], allDouble=[0], rDouble=[], oDouble=[], sDouble=[], triple=[0], quadruple=[],
-                           benzene=[0], )
-atomTypes['Cd'] = AtomType('Cd', generic=['R', 'R!H', 'C', 'Val4'], specific=[],
-                           single=[], allDouble=[1], rDouble=[1], oDouble=[0], sDouble=[0], triple=[0], quadruple=[],
-                           benzene=[0])
-atomTypes['Cdd'] = AtomType('Cdd', generic=['R', 'R!H', 'C', 'Val4'], specific=[],
-                            single=[0], allDouble=[2], rDouble=[0, 1, 2], oDouble=[0, 1, 2], sDouble=[0, 1, 2],
-                            triple=[0], quadruple=[], benzene=[0])
-atomTypes['Ct'] = AtomType('Ct', generic=['R', 'R!H', 'C', 'Val4'], specific=[],
-                           single=[], allDouble=[0], rDouble=[], oDouble=[], sDouble=[], triple=[1], quadruple=[],
-                           benzene=[0])
-atomTypes['CO'] = AtomType('CO', generic=['R', 'R!H', 'C', 'Val4'], specific=[],
-                           single=[], allDouble=[1], rDouble=[0], oDouble=[1], sDouble=[0], triple=[0], quadruple=[],
-                           benzene=[0])
-atomTypes['Cb'] = AtomType('Cb', generic=['R', 'R!H', 'C', 'Val4'], specific=[],
-                           single=[], allDouble=[0], rDouble=[], oDouble=[], sDouble=[0], triple=[0], quadruple=[],
-                           benzene=[1, 2])
-atomTypes['Cbf'] = AtomType('Cbf', generic=['R', 'R!H', 'C', 'Val4'], specific=[],
-                            single=[], allDouble=[0], rDouble=[], oDouble=[], sDouble=[], triple=[0], quadruple=[],
-                            benzene=[3])
-atomTypes['CS'] = AtomType('CS', generic=['R', 'R!H', 'C', 'Val4'], specific=[],
-                           single=[], allDouble=[1], rDouble=[0], oDouble=[0], sDouble=[1], triple=[0], quadruple=[],
-                           benzene=[0])
-atomTypes['Cq'] = AtomType('Cq', generic=['R', 'R!H', 'C', 'Val4'], specific=[],
-                           single=[0], allDouble=[0], rDouble=[0], oDouble=[0], sDouble=[0], triple=[0], quadruple=[1],
-                           benzene=[0])
-
-atomTypes['N'] = AtomType('N', generic=['R', 'R!H', 'Val5'],
-                          specific=['N1sc', 'N1s', 'N1d', 'N2s', 'N3s', 'N3d', 'N3t', 'N3b', 'N5s', 'N5d', 'N5dd',
-                                    'N5t', 'N5b'],
-                          single=[], allDouble=[], rDouble=[], oDouble=[], sDouble=[], triple=[], quadruple=[],
-                          benzene=[])
-atomTypes['N1sc'] = AtomType('N1sc', generic=['R', 'R!H', 'N', 'Val5'], specific=[],
-                             single=[0, 1], allDouble=[0], rDouble=[0], oDouble=[0], sDouble=[0], triple=[0],
-                             quadruple=[], benzene=[0], lonePairs=[3])
-# examples for N1sc: [NH+]#[N+][N-2] with adjList 1 N u0 p0 c+1 {2,S} {3,T}; 2 H u0 p0 c0 {1,S}; 3 N u0 p0 c+1 {1,T} {4,S}; 4 N u0 p3 c-2 {3,S}
-atomTypes['N1s'] = AtomType('N1s', generic=['R', 'R!H', 'N', 'Val5'], specific=[],
-                            single=[0, 1], allDouble=[0], rDouble=[0], oDouble=[0], sDouble=[0], triple=[0],
-                            quadruple=[], benzene=[0], lonePairs=[2])
-# examples for N1s: closed shell N-N, closed shell NH
-atomTypes['N1d'] = AtomType('N1d', generic=['R', 'R!H', 'N', 'Val5'], specific=[],
-                            single=[0], allDouble=[1], rDouble=[], oDouble=[], sDouble=[], triple=[0], quadruple=[],
-                            benzene=[0], lonePairs=[2])
-# examples for N1d: [N-]=[N+]=N terminal nitrogen on azide (two lone pairs), [N-]=[NH+]
-atomTypes['N2s'] = AtomType('N2s', generic=['R', 'R!H', 'N', 'Val5'], specific=[],
-                            single=[1, 2], allDouble=[0], rDouble=[], oDouble=[], sDouble=[], triple=[0], quadruple=[],
-                            benzene=[0], lonePairs=[2])
-# examples for N2s: [NH-][S+]=C, [NH-][N+]#C
-atomTypes['N3s'] = AtomType('N3s', generic=['R', 'R!H', 'N', 'Val5'], specific=[],
-                            single=[0, 1, 2, 3], allDouble=[0], rDouble=[0], oDouble=[0], sDouble=[0], triple=[0],
-                            quadruple=[], benzene=[0], lonePairs=[1])
-# examples for N3s: NH3, NH2, NH, N, C[NH]...
-atomTypes['N3d'] = AtomType('N3d', generic=['R', 'R!H', 'N', 'Val5'], specific=[],
-                            single=[0, 1], allDouble=[1], rDouble=[], oDouble=[], sDouble=[], triple=[0], quadruple=[],
-                            benzene=[0], lonePairs=[1])
-# examples for N3d: N=O, N=N, C=N, [O]N=O, [N]=O, [N]=C
-atomTypes['N3t'] = AtomType('N3t', generic=['R', 'R!H', 'N', 'Val5'], specific=[],
-                            single=[0], allDouble=[0], rDouble=[0], oDouble=[0], sDouble=[0], triple=[1], quadruple=[],
-                            benzene=[0], lonePairs=[1])
-# examples for N3t: N2, N#C, N#[C], N#CC
-atomTypes['N3b'] = AtomType('N3b', generic=['R', 'R!H', 'N', 'Val5'], specific=[],
-                            single=[0], allDouble=[0], rDouble=[0], oDouble=[0], sDouble=[0], triple=[0], quadruple=[],
-                            benzene=[2], lonePairs=[1])
-# examples for N3b: Oxazole, Pyradine, Pyrazine, 1,3,5-Triazine, Benzimidazole, Purine
-atomTypes['N5s'] = AtomType('N5s', generic=['R', 'R!H', 'N', 'Val5'], specific=[],
-                            single=[0, 1, 2, 3, 4], allDouble=[0], rDouble=[0], oDouble=[0], sDouble=[0], triple=[0],
-                            quadruple=[], benzene=[0], lonePairs=[0])
-# examples for N5s: [NH4+], [NH2+][O-] {N has u1 p0}, [NH3+][O-]
-atomTypes['N5d'] = AtomType('N5d', generic=['R', 'R!H', 'N', 'Val5'], specific=[],
-                            single=[0, 1, 2], allDouble=[1], rDouble=[], oDouble=[], sDouble=[], triple=[0],
-                            quadruple=[], benzene=[0], lonePairs=[0])
-# examples for N5d: O[N+](=O)(O-) nitrate group, [N+](=O)(O)[O-], O=[N+][O-], [N+](=O)(O[N+](=O)[O-])[O-]
-atomTypes['N5dd'] = AtomType('N5dd', generic=['R', 'R!H', 'N', 'Val5'], specific=[],
-                             single=[0], allDouble=[2], rDouble=[], oDouble=[], sDouble=[], triple=[0], quadruple=[],
-                             benzene=[0], lonePairs=[0])
-# examples for N5dd: N=[N+]=[N-] center nitrogen on azide, [N-]=[N+]=O
-atomTypes['N5t'] = AtomType('N5t', generic=['R', 'R!H', 'N', 'Val5'], specific=[],
-                            single=[0, 1], allDouble=[0], rDouble=[0], oDouble=[0], sDouble=[0], triple=[1],
-                            quadruple=[], benzene=[0], lonePairs=[0])
-# examples for N5t: C[N+]#[C-] isocyano group, N#[N+][O-], [NH+]#[C-] (note that C- has p1 here), [N+]#[C-] (note that C- has p1 here), [O-][N+]#C, C[N+]#[C-] (note that C- has p1 here)
-atomTypes['N5b'] = AtomType('N5b', generic=['R', 'R!H', 'N', 'Val5'], specific=[],
-                            single=[0, 1], allDouble=[0], rDouble=[0], oDouble=[0], sDouble=[0], triple=[0],
-                            quadruple=[], benzene=[2], lonePairs=[0])
-# examples for N5b: Pyrrole, Indole, Benzimidazole, Purine (or any of these examples where the H is abstracted from N and leaves a radical?)
-
-atomTypes['O'] = AtomType('O', generic=['R', 'R!H', 'Val6'], specific=['Os', 'Od', 'Oa', 'Ot'])
-atomTypes['Os'] = AtomType('Os', generic=['R', 'R!H', 'O', 'Val6'], specific=[],
-                           single=[], allDouble=[0], rDouble=[], oDouble=[], sDouble=[], triple=[0], quadruple=[],
-                           benzene=[0])
-atomTypes['Od'] = AtomType('Od', generic=['R', 'R!H', 'O', 'Val6'], specific=[],
-                           single=[], allDouble=[1], rDouble=[], oDouble=[], sDouble=[], triple=[], quadruple=[],
-                           benzene=[])
-atomTypes['Oa'] = AtomType('Oa', generic=['R', 'R!H', 'O', 'Val6'], specific=[],
-                           single=[0], allDouble=[0], rDouble=[], oDouble=[], sDouble=[], triple=[0], quadruple=[],
-                           benzene=[0])
-atomTypes['Ot'] = AtomType('Ot', generic=['R', 'R!H', 'O', 'Val6'], specific=[],
-                           single=[], allDouble=[0], rDouble=[], oDouble=[], sDouble=[], triple=[1], quadruple=[],
-                           benzene=[0])
-
-atomTypes['Ne'] = AtomType('Ne', generic=['R', 'R!H'], specific=[])
-atomTypes['Si'] = AtomType('Si', generic=['R', 'R!H', 'Val4'],
-                           specific=['Sis', 'Sid', 'Sidd', 'Sit', 'SiO', 'Sib', 'Sibf', 'Siq'])
-atomTypes['Sis'] = AtomType('Sis', generic=['R', 'R!H', 'Si', 'Val4'], specific=[],
-                            single=[], allDouble=[0], rDouble=[], oDouble=[], sDouble=[], triple=[0], quadruple=[],
-                            benzene=[0])
-atomTypes['SiO'] = AtomType('SiO', generic=['R', 'R!H', 'Si', 'Val4'], specific=[],
-                            single=[], allDouble=[1], rDouble=[], oDouble=[1], sDouble=[], triple=[0], quadruple=[],
-                            benzene=[0])
-atomTypes['Sid'] = AtomType('Sid', generic=['R', 'R!H', 'Si', 'Val4'], specific=[],
-                            single=[], allDouble=[1], rDouble=[], oDouble=[0], sDouble=[], triple=[0], quadruple=[],
-                            benzene=[0])
-atomTypes['Sidd'] = AtomType('Sidd', generic=['R', 'R!H', 'Si', 'Val4'], specific=[],
-                             single=[], allDouble=[2], rDouble=[0, 1, 2], oDouble=[0, 1, 2], sDouble=[0, 1, 2],
-                             triple=[0], quadruple=[], benzene=[0])
-atomTypes['Sit'] = AtomType('Sit', generic=['R', 'R!H', 'Si', 'Val4'], specific=[],
-                            single=[], allDouble=[0], rDouble=[], oDouble=[], sDouble=[], triple=[1], quadruple=[],
-                            benzene=[0])
-atomTypes['Sib'] = AtomType('Sib', generic=['R', 'R!H', 'Si', 'Val4'], specific=[],
-                            single=[], allDouble=[0], rDouble=[], oDouble=[], sDouble=[], triple=[0], quadruple=[],
-                            benzene=[2])
-atomTypes['Sibf'] = AtomType('Sibf', generic=['R', 'R!H', 'Si', 'Val4'], specific=[],
-                             single=[], allDouble=[0], rDouble=[], oDouble=[], sDouble=[], triple=[0], quadruple=[],
-                             benzene=[3])
-atomTypes['Siq'] = AtomType('Siq', generic=['R', 'R!H', 'Si', 'Val4'], specific=[],
-                            single=[0], allDouble=[0], rDouble=[0], oDouble=[0], sDouble=[0], triple=[0], quadruple=[1],
-                            benzene=[0])
-
-atomTypes['S'] = AtomType('S', generic=['R', 'R!H', 'Val6'], specific=['Ss', 'Sd', 'Sa', 'St'])
-atomTypes['Ss'] = AtomType('Ss', generic=['R', 'R!H', 'S', 'Val6'], specific=[],
-                           single=[], allDouble=[0], rDouble=[], oDouble=[], sDouble=[], triple=[0], quadruple=[],
-                           benzene=[0])
-atomTypes['Sd'] = AtomType('Sd', generic=['R', 'R!H', 'S', 'Val6'], specific=[],
-                           single=[], allDouble=[1], rDouble=[], oDouble=[], sDouble=[], triple=[0], quadruple=[],
-                           benzene=[0])
-atomTypes['Sa'] = AtomType('Sa', generic=['R', 'R!H', 'S', 'Val6'], specific=[],
-                           single=[0], allDouble=[0], rDouble=[], oDouble=[], sDouble=[], triple=[0], quadruple=[],
-                           benzene=[0])
-atomTypes['St'] = AtomType('St', generic=['R', 'R!H', 'S', 'Val6'], specific=[],
-                           single=[], allDouble=[0], rDouble=[], oDouble=[], sDouble=[], triple=[1], quadruple=[],
-                           benzene=[0])
-
-atomTypes['Cl'] = AtomType('Cl', generic=['R', 'R!H', 'Val7'], specific=[])
-
-atomTypes['Ar'] = AtomType('Ar', generic=['R', 'R!H'], specific=[])
-
-atomTypes['X'].setActions(incrementBond=['X'], decrementBond=['X'], formBond=['X'], breakBond=['X'],
-                          incrementRadical=[], decrementRadical=[], incrementLonePair=[], decrementLonePair=[])
-atomTypes['Xv'].setActions(incrementBond=[], decrementBond=[], formBond=['Xo'], breakBond=[], incrementRadical=[],
-                           decrementRadical=[], incrementLonePair=[], decrementLonePair=[])
-atomTypes['Xo'].setActions(incrementBond=['Xo'], decrementBond=['Xo'], formBond=[], breakBond=['Xv'],
-                           incrementRadical=[], decrementRadical=[], incrementLonePair=[], decrementLonePair=[])
-
-atomTypes['R'].setActions(incrementBond=['R'], decrementBond=['R'], formBond=['R'], breakBond=['R'],
-                          incrementRadical=['R'], decrementRadical=['R'], incrementLonePair=['R'],
-                          decrementLonePair=['R'])
-atomTypes['R!H'].setActions(incrementBond=['R!H'], decrementBond=['R!H'], formBond=['R!H'], breakBond=['R!H'],
-                            incrementRadical=['R!H'], decrementRadical=['R!H'], incrementLonePair=['R!H'],
-                            decrementLonePair=['R!H'])
-atomTypes['Val4'].setActions(incrementBond=['Val4'], decrementBond=['Val4'], formBond=['Val4'], breakBond=['Val4'],
-                             incrementRadical=['Val4'], decrementRadical=['Val4'], incrementLonePair=['Val4'],
-                             decrementLonePair=['Val4'])
-atomTypes['Val5'].setActions(incrementBond=['Val5'], decrementBond=['Val5'], formBond=['Val5'], breakBond=['Val5'],
-                             incrementRadical=['Val5'], decrementRadical=['Val5'], incrementLonePair=['Val5'],
-                             decrementLonePair=['Val5'])
-atomTypes['Val6'].setActions(incrementBond=['Val6'], decrementBond=['Val6'], formBond=['Val6'], breakBond=['Val6'],
-                             incrementRadical=['Val6'], decrementRadical=['Val6'], incrementLonePair=['Val6'],
-                             decrementLonePair=['Val6'])
-atomTypes['Val7'].setActions(incrementBond=['Val7'], decrementBond=['Val7'], formBond=['Val7'], breakBond=['Val7'],
-                             incrementRadical=['Val7'], decrementRadical=['Val7'], incrementLonePair=['Val7'],
-                             decrementLonePair=['Val7'])
-
-atomTypes['H'].setActions(incrementBond=[], decrementBond=[], formBond=['H'], breakBond=['H'], incrementRadical=['H'],
-                          decrementRadical=['H'], incrementLonePair=[], decrementLonePair=[])
-
-atomTypes['He'].setActions(incrementBond=[], decrementBond=[], formBond=[], breakBond=[], incrementRadical=['He'],
-                           decrementRadical=['He'], incrementLonePair=[], decrementLonePair=[])
-
-atomTypes['C'].setActions(incrementBond=['C'], decrementBond=['C'], formBond=['C'], breakBond=['C'],
-                          incrementRadical=['C'], decrementRadical=['C'], incrementLonePair=['C'],
-                          decrementLonePair=['C'])
-atomTypes['Cs'].setActions(incrementBond=['Cd', 'CO', 'CS'], decrementBond=[], formBond=['Cs'], breakBond=['Cs'],
-                           incrementRadical=['Cs'], decrementRadical=['Cs'], incrementLonePair=['Cs'],
-                           decrementLonePair=['Cs'])
-atomTypes['Cd'].setActions(incrementBond=['Cdd', 'Ct'], decrementBond=['Cs'], formBond=['Cd'], breakBond=['Cd'],
-                           incrementRadical=['Cd'], decrementRadical=['Cd'], incrementLonePair=['Cd'],
-                           decrementLonePair=['Cd'])
-atomTypes['Cdd'].setActions(incrementBond=[], decrementBond=['Cd', 'CO', 'CS'], formBond=[], breakBond=[],
-                            incrementRadical=[], decrementRadical=[], incrementLonePair=[], decrementLonePair=[])
-atomTypes['Ct'].setActions(incrementBond=['Cq'], decrementBond=['Cd', 'CO', 'CS'], formBond=['Ct'], breakBond=['Ct'],
-                           incrementRadical=['Ct'], decrementRadical=['Ct'], incrementLonePair=['Ct'],
-                           decrementLonePair=['Ct'])
-atomTypes['CO'].setActions(incrementBond=['Cdd'], decrementBond=['Cs'], formBond=['CO'], breakBond=['CO'],
-                           incrementRadical=['CO'], decrementRadical=['CO'], incrementLonePair=['CO'],
-                           decrementLonePair=['CO'])
-atomTypes['CS'].setActions(incrementBond=['Cdd'], decrementBond=['Cs'], formBond=['CS'], breakBond=['CS'],
-                           incrementRadical=['CS'], decrementRadical=['CS'], incrementLonePair=['CS'],
-                           decrementLonePair=['CS'])
-atomTypes['Cb'].setActions(incrementBond=['Cb'], decrementBond=['Cb'], formBond=['Cb'], breakBond=['Cb'],
-                           incrementRadical=['Cb'], decrementRadical=['Cb'], incrementLonePair=[], decrementLonePair=[])
-atomTypes['Cbf'].setActions(incrementBond=['Cbf'], decrementBond=['Cb'], formBond=[], breakBond=['Cb'],
-                            incrementRadical=['Cbf'], decrementRadical=['Cbf'], incrementLonePair=[],
-                            decrementLonePair=[])
-atomTypes['Cq'].setActions(incrementBond=[], decrementBond=['Ct'], formBond=[], breakBond=[], incrementRadical=[],
-                           decrementRadical=[], incrementLonePair=[], decrementLonePair=[])
-
-atomTypes['N'].setActions(incrementBond=['N'], decrementBond=['N'], formBond=['N'], breakBond=['N'],
-                          incrementRadical=['N'], decrementRadical=['N'], incrementLonePair=['N'],
-                          decrementLonePair=['N'])
-atomTypes['N1sc'].setActions(incrementBond=[], decrementBond=[], formBond=[], breakBond=['N1s'], incrementRadical=[],
-                             decrementRadical=[], incrementLonePair=[], decrementLonePair=['N1s', 'N2s'])
-atomTypes['N1s'].setActions(incrementBond=['N1d'], decrementBond=[], formBond=['N1s'], breakBond=['N1s'],
-                            incrementRadical=['N1s'], decrementRadical=['N1s'], incrementLonePair=['N1sc'],
-                            decrementLonePair=['N3s'])
-atomTypes['N1d'].setActions(incrementBond=[], decrementBond=['N1s'], formBond=[], breakBond=[], incrementRadical=[],
-                            decrementRadical=[], incrementLonePair=[], decrementLonePair=['N3d'])
-atomTypes['N2s'].setActions(incrementBond=[], decrementBond=[], formBond=['N2s'], breakBond=['N2s'],
-                            incrementRadical=['N2s'], decrementRadical=['N2s'], incrementLonePair=[],
-                            decrementLonePair=['N3s'])
-atomTypes['N3s'].setActions(incrementBond=['N3d'], decrementBond=[], formBond=['N3s'], breakBond=['N3s'],
-                            incrementRadical=['N3s'], decrementRadical=['N3s'], incrementLonePair=['N1s', 'N2s'],
-                            decrementLonePair=['N5s'])
-atomTypes['N3d'].setActions(incrementBond=['N3t'], decrementBond=['N3s'], formBond=['N3d'], breakBond=['N3d'],
-                            incrementRadical=['N3d'], decrementRadical=['N3d'], incrementLonePair=['N1d'],
-                            decrementLonePair=['N5d'])
-atomTypes['N3t'].setActions(incrementBond=[], decrementBond=['N3d'], formBond=[], breakBond=[], incrementRadical=[],
-                            decrementRadical=[], incrementLonePair=[], decrementLonePair=['N5t'])
-atomTypes['N3b'].setActions(incrementBond=[], decrementBond=[], formBond=[], breakBond=[], incrementRadical=[],
-                            decrementRadical=[], incrementLonePair=[], decrementLonePair=[])
-atomTypes['N5s'].setActions(incrementBond=['N5d'], decrementBond=[], formBond=['N5s'], breakBond=['N5s'],
-                            incrementRadical=['N5s'], decrementRadical=['N5s'], incrementLonePair=['N3s'],
-                            decrementLonePair=[])
-atomTypes['N5d'].setActions(incrementBond=['N5dd', 'N5t'], decrementBond=['N5s'], formBond=['N5d'], breakBond=['N5d'],
-                            incrementRadical=['N5d'], decrementRadical=['N5d'], incrementLonePair=['N3d'],
-                            decrementLonePair=[])
-atomTypes['N5dd'].setActions(incrementBond=[], decrementBond=['N5d'], formBond=[], breakBond=[], incrementRadical=[],
-                             decrementRadical=[], incrementLonePair=[], decrementLonePair=[])
-atomTypes['N5t'].setActions(incrementBond=[], decrementBond=['N5d'], formBond=['N5t'], breakBond=['N5t'],
-                            incrementRadical=['N5t'], decrementRadical=['N5t'], incrementLonePair=['N3t'],
-                            decrementLonePair=[])
-atomTypes['N5b'].setActions(incrementBond=[], decrementBond=[], formBond=['N5b'], breakBond=['N5b'],
-                            incrementRadical=['N5b'], decrementRadical=['N5b'], incrementLonePair=[],
-                            decrementLonePair=[])
-
-atomTypes['O'].setActions(incrementBond=['O'], decrementBond=['O'], formBond=['O'], breakBond=['O'],
-                          incrementRadical=['O'], decrementRadical=['O'], incrementLonePair=['O'],
-                          decrementLonePair=['O'])
-atomTypes['Os'].setActions(incrementBond=['Od'], decrementBond=[], formBond=['Os'], breakBond=['Os'],
-                           incrementRadical=['Os'], decrementRadical=['Os'], incrementLonePair=['Os'],
-                           decrementLonePair=['Os'])
-atomTypes['Od'].setActions(incrementBond=[], decrementBond=['Os'], formBond=[], breakBond=[], incrementRadical=[],
-                           decrementRadical=[], incrementLonePair=['Od'], decrementLonePair=['Od'])
-atomTypes['Oa'].setActions(incrementBond=[], decrementBond=[], formBond=[], breakBond=[], incrementRadical=[],
-                           decrementRadical=[], incrementLonePair=[], decrementLonePair=[])
-atomTypes['Ot'].setActions(incrementBond=[], decrementBond=['Od'], formBond=[], breakBond=[], incrementRadical=[],
-                           decrementRadical=[], incrementLonePair=['Ot'], decrementLonePair=['Ot'])
-
-atomTypes['Ne'].setActions(incrementBond=[], decrementBond=[], formBond=[], breakBond=[], incrementRadical=['Ne'],
-                           decrementRadical=['Ne'], incrementLonePair=[], decrementLonePair=[])
-
-atomTypes['Si'].setActions(incrementBond=['Si'], decrementBond=['Si'], formBond=['Si'], breakBond=['Si'],
-                           incrementRadical=['Si'], decrementRadical=['Si'], incrementLonePair=[], decrementLonePair=[])
-atomTypes['Sis'].setActions(incrementBond=['Sid', 'SiO'], decrementBond=[], formBond=['Sis'], breakBond=['Sis'],
-                            incrementRadical=['Sis'], decrementRadical=['Sis'], incrementLonePair=[],
-                            decrementLonePair=[])
-atomTypes['Sid'].setActions(incrementBond=['Sidd', 'Sit'], decrementBond=['Sis'], formBond=['Sid'], breakBond=['Sid'],
-                            incrementRadical=['Sid'], decrementRadical=['Sid'], incrementLonePair=[],
-                            decrementLonePair=[])
-atomTypes['Sidd'].setActions(incrementBond=[], decrementBond=['Sid', 'SiO'], formBond=[], breakBond=[],
-                             incrementRadical=[], decrementRadical=[], incrementLonePair=[], decrementLonePair=[])
-atomTypes['Sit'].setActions(incrementBond=['Siq'], decrementBond=['Sid'], formBond=['Sit'], breakBond=['Sit'],
-                            incrementRadical=['Sit'], decrementRadical=['Sit'], incrementLonePair=[],
-                            decrementLonePair=[])
-atomTypes['SiO'].setActions(incrementBond=['Sidd'], decrementBond=['Sis'], formBond=['SiO'], breakBond=['SiO'],
-                            incrementRadical=['SiO'], decrementRadical=['SiO'], incrementLonePair=[],
-                            decrementLonePair=[])
-atomTypes['Sib'].setActions(incrementBond=[], decrementBond=[], formBond=['Sib'], breakBond=['Sib'],
-                            incrementRadical=['Sib'], decrementRadical=['Sib'], incrementLonePair=[],
-                            decrementLonePair=[])
-atomTypes['Sibf'].setActions(incrementBond=[], decrementBond=[], formBond=[], breakBond=[], incrementRadical=[],
-                             decrementRadical=[], incrementLonePair=[], decrementLonePair=[])
-atomTypes['Siq'].setActions(incrementBond=[], decrementBond=['Sit'], formBond=[], breakBond=[], incrementRadical=[],
-                            decrementRadical=[], incrementLonePair=[], decrementLonePair=[])
-
-atomTypes['S'].setActions(incrementBond=['S'], decrementBond=['S'], formBond=['S'], breakBond=['S'],
-                          incrementRadical=['S'], decrementRadical=['S'], incrementLonePair=['S'],
-                          decrementLonePair=['S'])
-atomTypes['Ss'].setActions(incrementBond=['Sd'], decrementBond=[], formBond=['Ss'], breakBond=['Ss'],
-                           incrementRadical=['Ss'], decrementRadical=['Ss'], incrementLonePair=['Ss'],
-                           decrementLonePair=['Ss'])
-atomTypes['Sd'].setActions(incrementBond=[], decrementBond=['Ss'], formBond=[], breakBond=[], incrementRadical=[],
-                           decrementRadical=[], incrementLonePair=['Sd'], decrementLonePair=['Sd'])
-atomTypes['Sa'].setActions(incrementBond=[], decrementBond=[], formBond=[], breakBond=[], incrementRadical=[],
-                           decrementRadical=[], incrementLonePair=[], decrementLonePair=[])
-atomTypes['St'].setActions(incrementBond=[], decrementBond=['Sd'], formBond=[], breakBond=[], incrementRadical=[],
-                           decrementRadical=[], incrementLonePair=['St'], decrementLonePair=['St'])
-
-atomTypes['Cl'].setActions(incrementBond=[], decrementBond=['Cl'], formBond=['Cl'], breakBond=['Cl'],
-                           incrementRadical=['Cl'], decrementRadical=['Cl'], incrementLonePair=[], decrementLonePair=[])
-
-atomTypes['Ar'].setActions(incrementBond=[], decrementBond=[], formBond=[], breakBond=[], incrementRadical=[],
-                           decrementRadical=[], incrementLonePair=[], decrementLonePair=[])
-
-# list of elements that do not have more specific atomTypes
-# these are ordered on priority of picking if we encounter a more general atomType for make
-allElements = ['H', 'C', 'O', 'N', 'S', 'Si', 'Cl', 'Ne', 'Ar', 'He', ]
-nonSpecifics = ['H', 'He', 'Ne', 'Cl', 'Ar', ]
-=======
-atomTypes['H'   ] = AtomType('H',    generic=['R'],            specific=[])
-
-atomTypes['He'  ] = AtomType('He',  generic=['R','R!H'],      specific=[])
-
-atomTypes['C'   ] = AtomType('C',    generic=['R','R!H','Val4'],      specific=['Ca','Cs','Csc','Cd','CO','CS','Cdd','Cdc','Ct','Cb','Cbf','C2s','C2sc','C2d','C2dc','C2tc'],
-                             single=[], allDouble=[], rDouble=[], oDouble=[], sDouble=[], triple=[], benzene=[], lonePairs=[], charge=[])
-atomTypes['Ca'  ] = AtomType('Ca',   generic=['R','R!H','C','Val4'],  specific=[],  # (shared electrons = 4)
-                             single=[0], allDouble=[0], rDouble=[], oDouble=[], sDouble=[], triple=[0], benzene=[0], lonePairs=[2], charge=[0])
+atomTypes['He'  ] = AtomType('He',    generic=['R','R!H'],      specific=[])
+
+atomTypes['C'   ] = AtomType('C',     generic=['R','R!H','Val4'],      specific=['Ca','Cs','Csc','Cd','CO','Cq','CS','Cdd','Cdc','Ct','Cb','Cbf','C2s','C2sc','C2d','C2dc','C2tc'],
+                             single=[], allDouble=[], rDouble=[], oDouble=[], sDouble=[], triple=[], quadruple=[], benzene=[], lonePairs=[], charge=[])  # todo: double check to see if quadruple should be blank or 0 for all of these as well as being 1 for quadruple
+atomTypes['Ca'  ] = AtomType('Ca',    generic=['R','R!H','C','Val4'],  specific=[],  # (shared electrons = 4)
+                             single=[0], allDouble=[0], rDouble=[], oDouble=[], sDouble=[], triple=[0], quadruple=[], benzene=[0], lonePairs=[2], charge=[0])
 # examples for Ca: atomic carbon (closed shell)
-atomTypes['Cs'  ] = AtomType('Cs',   generic=['R','R!H','C','Val4'],  specific=[],  # (shared electrons = 4-8)
-                             single=[0,1,2,3,4], allDouble=[0], rDouble=[0], oDouble=[0], sDouble=[0], triple=[0], benzene=[0], lonePairs=[0], charge=[0])
+atomTypes['Cs'  ] = AtomType('Cs',    generic=['R','R!H','C','Val4'],  specific=[],  # (shared electrons = 4-8)
+                             single=[0,1,2,3,4], allDouble=[0], rDouble=[0], oDouble=[0], sDouble=[0], triple=[0], quadruple=[], benzene=[0], lonePairs=[0], charge=[0])
 # examples for Cs: C, CC,
-atomTypes['Csc' ] = AtomType('Csc',  generic=['R','R!H','C','Val4'],  specific=[],  # (shared electrons = 3-6)
-                             single=[0,1,2,3], allDouble=[0], rDouble=[], oDouble=[], sDouble=[], triple=[0], benzene=[0], lonePairs=[0], charge=[+1])
+atomTypes['Csc' ] = AtomType('Csc',   generic=['R','R!H','C','Val4'],  specific=[],  # (shared electrons = 3-6)
+                             single=[0,1,2,3], allDouble=[0], rDouble=[], oDouble=[], sDouble=[], triple=[0], quadruple=[], benzene=[0], lonePairs=[0], charge=[+1])
 # examples for Csc: C1=CCC([O-])[CH+]1, O[O+]=C[C+]C([O-])[O-]
-atomTypes['Cd'  ] = AtomType('Cd',   generic=['R','R!H','C','Val4'],  specific=[],  # (shared electrons = 6-8)
-                             single=[0,1,2], allDouble=[1], rDouble=[1], oDouble=[0], sDouble=[0], triple=[0], benzene=[0], lonePairs=[0], charge=[0])
+atomTypes['Cd'  ] = AtomType('Cd',    generic=['R','R!H','C','Val4'],  specific=[],  # (shared electrons = 6-8)
+                             single=[0,1,2], allDouble=[1], rDouble=[1], oDouble=[0], sDouble=[0], triple=[0], quadruple=[], benzene=[0], lonePairs=[0], charge=[0])
 # examples for Cd: C=C, C=N
-atomTypes['Cdc' ] = AtomType('Cdc',  generic=['R','R!H','C','Val4'],  specific=[],  # (shared electrons = 6)
-                             single=[0,1], allDouble=[1], rDouble=[0,1], oDouble=[0,1], sDouble=[0,1], triple=[0], benzene=[0], lonePairs=[0], charge=[+1])
+atomTypes['Cdc' ] = AtomType('Cdc',   generic=['R','R!H','C','Val4'],  specific=[],  # (shared electrons = 6)
+                             single=[0,1], allDouble=[1], rDouble=[0,1], oDouble=[0,1], sDouble=[0,1], triple=[0], quadruple=[], benzene=[0], lonePairs=[0], charge=[+1])
 # examples for Cdc: [CH+]=C=[CH-], [CH+]=N[O-] (one of the res structures of Fulminic acid)
-atomTypes['CO'  ] = AtomType('CO',   generic=['R','R!H','C','Val4'],  specific=[],  # (shared electrons = 6-8)
-                             single=[0,1,2], allDouble=[1], rDouble=[0], oDouble=[1], sDouble=[0], triple=[0], benzene=[0], lonePairs=[0], charge=[0])
+atomTypes['CO'  ] = AtomType('CO',    generic=['R','R!H','C','Val4'],  specific=[],  # (shared electrons = 6-8)
+                             single=[0,1,2], allDouble=[1], rDouble=[0], oDouble=[1], sDouble=[0], triple=[0], quadruple=[], benzene=[0], lonePairs=[0], charge=[0])
+atomTypes['CS'  ] = AtomType('CS',    generic=['R','R!H','C','Val4'],  specific=[],  # (shared electrons = 6-8)
 # examples for CO: C=O
-atomTypes['CS'  ] = AtomType('CS',   generic=['R','R!H','C','Val4'],  specific=[],  # (shared electrons = 6-8)
-                             single=[0,1,2], allDouble=[1], rDouble=[0], oDouble=[0], sDouble=[1], triple=[0], benzene=[0], lonePairs=[0], charge=[0])
+                             single=[0,1,2], allDouble=[1], rDouble=[0], oDouble=[0], sDouble=[1], triple=[0], quadruple=[], benzene=[0], lonePairs=[0], charge=[0])
+atomTypes['Cdd' ] = AtomType('Cdd',   generic=['R','R!H','C','Val4'],  specific=[],  # (shared electrons = 8)
 # examples for CS: C=S
-atomTypes['Cdd' ] = AtomType('Cdd',  generic=['R','R!H','C','Val4'],  specific=[],  # (shared electrons = 8)
-                             single=[0], allDouble=[2], rDouble=[0,1,2], oDouble=[0,1,2], sDouble=[0,1,2], triple=[0], benzene=[0], lonePairs=[0], charge=[0])
+                             single=[0], allDouble=[2], rDouble=[0,1,2], oDouble=[0,1,2], sDouble=[0,1,2], triple=[0], quadruple=[], benzene=[0], lonePairs=[0], charge=[0])
 # examples for Cdd: O=C=O, C=C=C
-atomTypes['Ct'  ] = AtomType('Ct',   generic=['R','R!H','C','Val4'],  specific=[],  # (shared electrons = 7-8)
-                             single=[0,1], allDouble=[0], rDouble=[], oDouble=[], sDouble=[], triple=[1], benzene=[0], lonePairs=[0], charge=[0])
+atomTypes['Ct'  ] = AtomType('Ct',    generic=['R','R!H','C','Val4'],  specific=[],  # (shared electrons = 7-8)
+                             single=[0,1], allDouble=[0], rDouble=[], oDouble=[], sDouble=[], triple=[1], quadruple=[], benzene=[0], lonePairs=[0], charge=[0])
 # examples for Ct: C#C, C#N
-atomTypes['Cb'  ] = AtomType('Cb',   generic=['R','R!H','C','Val4'],  specific=[],
-                             single=[0,1], allDouble=[0], rDouble=[], oDouble=[], sDouble=[], triple=[0], benzene=[1,2], lonePairs=[], charge=[])
+atomTypes['Cb'  ] = AtomType('Cb',    generic=['R','R!H','C','Val4'],  specific=[],
+                             single=[0,1], allDouble=[0], rDouble=[], oDouble=[], sDouble=[], triple=[0], quadruple=[], benzene=[1,2], lonePairs=[], charge=[])
 # examples for Cb: benzene (C6H6)
-atomTypes['Cbf' ] = AtomType('Cbf',  generic=['R','R!H','C','Val4'],  specific=[],
-                             single=[0], allDouble=[0], rDouble=[], oDouble=[], sDouble=[], triple=[0], benzene=[3], lonePairs=[], charge=[])
+atomTypes['Cbf' ] = AtomType('Cbf',   generic=['R','R!H','C','Val4'],  specific=[],
+                             single=[0], allDouble=[0], rDouble=[], oDouble=[], sDouble=[], triple=[0], quadruple=[], benzene=[3], lonePairs=[], charge=[])
 # examples for Cbf: Naphthalene
-atomTypes['C2s' ] = AtomType('C2s',  generic=['R','R!H','C','Val4'],  specific=[],  # (shared electrons = 4-6)
-                             single=[0,1,2], allDouble=[0], rDouble=[], oDouble=[], sDouble=[], triple=[0], benzene=[0], lonePairs=[1], charge=[0])
+atomTypes['Cq'  ] = AtomType('Cq',    generic=['R','R!H','C','Val4'],  specific=[],
+                           single=[0], allDouble=[0], rDouble=[0], oDouble=[0], sDouble=[0], triple=[0], quadruple=[1], benzene=[0], lonePairs=[], charge=[])
+atomTypes['C2s' ] = AtomType('C2s',   generic=['R','R!H','C','Val4'],  specific=[],  # (shared electrons = 4-6)
+                             single=[0,1,2], allDouble=[0], rDouble=[], oDouble=[], sDouble=[], triple=[0], quadruple=[], benzene=[0], lonePairs=[1], charge=[0])
 # examples for C2s: singlet[CH2]
-atomTypes['C2sc'] = AtomType('C2sc', generic=['R','R!H','C','Val4'],  specific=[],  # (shared electrons = 5-8)
-                             single=[0,1,2,3], allDouble=[0], rDouble=[], oDouble=[], sDouble=[], triple=[0], benzene=[0], lonePairs=[1], charge=[-1])
+atomTypes['C2sc'] = AtomType('C2sc',  generic=['R','R!H','C','Val4'],  specific=[],  # (shared electrons = 5-8)
+                             single=[0,1,2,3], allDouble=[0], rDouble=[], oDouble=[], sDouble=[], triple=[0], quadruple=[], benzene=[0], lonePairs=[1], charge=[-1])
 # examples for C2sc: [CH2-][N+]#N
-atomTypes['C2d' ] = AtomType('C2d',  generic=['R','R!H','C','Val4'],  specific=[],  # (shared electrons = 6)
-                             single=[0], allDouble=[1], rDouble=[], oDouble=[], sDouble=[], triple=[0], benzene=[0], lonePairs=[1], charge=[0])
+atomTypes['C2d' ] = AtomType('C2d',   generic=['R','R!H','C','Val4'],  specific=[],  # (shared electrons = 6)
+                             single=[0], allDouble=[1], rDouble=[], oDouble=[], sDouble=[], triple=[0], quadruple=[], benzene=[0], lonePairs=[1], charge=[0])
 # examples for C2d: singlet[C]=C
-atomTypes['C2dc'] = AtomType('C2dc', generic=['R','R!H','C','Val4'],  specific=[],  # (shared electrons = 7-8)
-                             single=[0,1], allDouble=[1], rDouble=[], oDouble=[], sDouble=[], triple=[0], benzene=[0], lonePairs=[1], charge=[-1])
+atomTypes['C2dc'] = AtomType('C2dc',  generic=['R','R!H','C','Val4'],  specific=[],  # (shared electrons = 7-8)
+                             single=[0,1], allDouble=[1], rDouble=[], oDouble=[], sDouble=[], triple=[0], quadruple=[], benzene=[0], lonePairs=[1], charge=[-1])
 # examples for C2dc: C=[C-][N+]#N, [CH-]=[N+]=O, [CH+]=C=[CH-]
 atomTypes['C2tc'] = AtomType('C2tc',  generic=['R','R!H','C','Val4'],  specific=[],  # (shared electrons = 8)
-                             single=[0], allDouble=[0], rDouble=[], oDouble=[], sDouble=[], triple=[1], benzene=[0], lonePairs=[1], charge=[-1])
+                             single=[0], allDouble=[0], rDouble=[], oDouble=[], sDouble=[], triple=[1], quadruple=[], benzene=[0], lonePairs=[1], charge=[-1])
 # examples for C2tc: [C-]#[O+]
 
-atomTypes['N'   ] = AtomType('N',    generic=['R','R!H','Val5'],      specific=['N0sc','N1s','N1sc','N1dc','N3s','N3sc','N3d','N3t','N3b','N5sc','N5dc','N5ddc','N5dddc','N5t','N5tc','N5b','N5bd'],
+atomTypes['N'   ] = AtomType('N',     generic=['R','R!H','Val5'],      specific=['N0sc','N1s','N1sc','N1dc','N3s','N3sc','N3d','N3t','N3b','N5sc','N5dc','N5ddc','N5dddc','N5t','N5tc','N5b','N5bd'],
                              single=[], allDouble=[], rDouble=[], oDouble=[], sDouble=[], triple=[], benzene=[], lonePairs=[], charge=[])
 atomTypes['N0sc'] = AtomType('N0sc',  generic=['R','R!H','N','Val5'],  specific=[],  # (shared electrons = 7-8)
-                             single=[0,1], allDouble=[0], rDouble=[0], oDouble=[0], sDouble=[0], triple=[0], benzene=[0], lonePairs=[3], charge=[-2])
+                             single=[0,1], allDouble=[0], rDouble=[0], oDouble=[0], sDouble=[0], triple=[0], quadruple=[], benzene=[0], lonePairs=[3], charge=[-2])
 # examples for N0sc: [NH+]#[N+][N-2] with adjList 1 N u0 p0 c+1 {2,S} {3,T}; 2 H u0 p0 c0 {1,S}; 3 N u0 p0 c+1 {1,T} {4,S}; 4 N u0 p3 c-2 {3,S}
-atomTypes['N1s' ] = AtomType('N1s',  generic=['R','R!H','N','Val5'],  specific=[],  # (shared electrons = 5-6)
-                             single=[0,1], allDouble=[0], rDouble=[0], oDouble=[0], sDouble=[0], triple=[0], benzene=[0], lonePairs=[2], charge=[0])
+atomTypes['N1s' ] = AtomType('N1s',   generic=['R','R!H','N','Val5'],  specific=[],  # (shared electrons = 5-6)
+                             single=[0,1], allDouble=[0], rDouble=[0], oDouble=[0], sDouble=[0], triple=[0], quadruple=[], benzene=[0], lonePairs=[2], charge=[0])
 # examples for N1s: closed shell N-N, closed shell NH
 atomTypes['N1sc'] = AtomType('N1sc',  generic=['R','R!H','N','Val5'],  specific=[],  # (shared electrons = 6-8)
-                             single=[0,1,2], allDouble=[0], rDouble=[], oDouble=[], sDouble=[], triple=[0], benzene=[0], lonePairs=[2], charge=[-1])
+                             single=[0,1,2], allDouble=[0], rDouble=[], oDouble=[], sDouble=[], triple=[0], quadruple=[], benzene=[0], lonePairs=[2], charge=[-1])
 # examples for N1sc: [NH-][S+]=C, [NH-][N+]#C
+atomTypes['N1d' ] = AtomType('N1d',   generic=['R','R!H','N','Val5'],  specific=[],
+                             single=[0], allDouble=[1], rDouble=[], oDouble=[], sDouble=[], triple=[0], quadruple=[], benzene=[0], lonePairs=[2], charge=[])
+# examples for N1d: [N-]=[N+]=N terminal nitrogen on azide (two lone pairs), [N-]=[NH+]
 atomTypes['N1dc'] = AtomType('N1dc',  generic=['R','R!H','N','Val5'],  specific=[],  # (shared electrons = 8)
-                             single=[0], allDouble=[1], rDouble=[], oDouble=[], sDouble=[], triple=[0], benzene=[0], lonePairs=[2], charge=[-1])
+                             single=[0], allDouble=[1], rDouble=[], oDouble=[], sDouble=[], triple=[0],quadruple=[], benzene=[0], lonePairs=[2], charge=[-1])
 # examples for N1dc: [N-]=[N+]=N terminal nitrogen on azide (two lone pairs), [N-]=[NH+], [N-]=[SH+]
-atomTypes['N3s' ] = AtomType('N3s',  generic=['R','R!H','N','Val5'],  specific=[],  # (shared electrons = 5-8)
-                             single=[0,1,2,3], allDouble=[0], rDouble=[0], oDouble=[0], sDouble=[0], triple=[0], benzene=[0], lonePairs=[1], charge=[0])
+atomTypes['N2s' ] = AtomType('N2s',   generic=['R','R!H','N','Val5'],  specific=[],
+                             single=[1, 2], allDouble=[0], rDouble=[], oDouble=[], sDouble=[], triple=[0], quadruple=[], benzene=[0], lonePairs=[2], charge=[])
+# examples for N2s: [NH-][S+]=C, [NH-][N+]#C
+atomTypes['N3s' ] = AtomType('N3s',   generic=['R','R!H','N','Val5'],  specific=[],  # (shared electrons = 5-8)
+                             single=[0,1,2,3], allDouble=[0], rDouble=[0], oDouble=[0], sDouble=[0], triple=[0], quadruple=[], benzene=[0], lonePairs=[1], charge=[0])
 # examples for N3s: NH3, NH2, NH, N, C[NH]...
-atomTypes['N3sc'] = AtomType('N3sc', generic=['R','R!H','N','Val5'],  specific=[],  # (shared electrons = 4-6)
-                             single=[0,1,2], allDouble=[0], rDouble=[0], oDouble=[0], sDouble=[0], triple=[0], benzene=[0], lonePairs=[1], charge=[+1])
+atomTypes['N3sc'] = AtomType('N3sc',  generic=['R','R!H','N','Val5'],  specific=[],  # (shared electrons = 4-6)
+                             single=[0,1,2], allDouble=[0], rDouble=[0], oDouble=[0], sDouble=[0], triple=[0], quadruple=[], benzene=[0], lonePairs=[1], charge=[+1])
 # examples for N3sc: !! N3sc should eventually be deleted, see #1206
-atomTypes['N3d' ] = AtomType('N3d',  generic=['R','R!H','N','Val5'],  specific=[],  # (shared electrons = 7-8)
-                             single=[0,1], allDouble=[1], rDouble=[], oDouble=[], sDouble=[], triple=[0], benzene=[0], lonePairs=[1], charge=[0])
+atomTypes['N3d' ] = AtomType('N3d',   generic=['R','R!H','N','Val5'],  specific=[],  # (shared electrons = 7-8)
+                             single=[0,1], allDouble=[1], rDouble=[], oDouble=[], sDouble=[], triple=[0], quadruple=[], benzene=[0], lonePairs=[1], charge=[0])
 # examples for N3d: N=O, N=N, C=N, [O]N=O, [N]=O, [N]=C
-atomTypes['N3t' ] = AtomType('N3t',  generic=['R','R!H','N','Val5'],  specific=[],  # (shared electrons = 8)
-                             single=[0], allDouble=[0], rDouble=[0], oDouble=[0], sDouble=[0], triple=[1], benzene=[0], lonePairs=[1], charge=[0])
+atomTypes['N3t' ] = AtomType('N3t',   generic=['R','R!H','N','Val5'],  specific=[],  # (shared electrons = 8)
+                             single=[0], allDouble=[0], rDouble=[0], oDouble=[0], sDouble=[0], triple=[1], quadruple=[], benzene=[0], lonePairs=[1], charge=[0])
 # examples for N3t: N2, N#C, N#[C], N#CC
-atomTypes['N3b' ] = AtomType('N3b',  generic=['R','R!H','N','Val5'],  specific=[],
-                             single=[0], allDouble=[0], rDouble=[0], oDouble=[0], sDouble=[0], triple=[0], benzene=[2], lonePairs=[1], charge=[0])
+atomTypes['N3b' ] = AtomType('N3b',   generic=['R','R!H','N','Val5'],  specific=[],
+                             single=[0], allDouble=[0], rDouble=[0], oDouble=[0], sDouble=[0], triple=[0], quadruple=[], benzene=[2], lonePairs=[1], charge=[0])
 # examples for N3b: Oxazole, Pyradine, Pyrazine, 1,3,5-Triazine, Benzimidazole, Purine
+atomTypes['N5s' ] = AtomType('N5s',   generic=['R','R!H','N','Val5'],  specific=[],
+                            single=[0, 1, 2, 3, 4], allDouble=[0], rDouble=[0], oDouble=[0], sDouble=[0], triple=[0], quadruple=[], benzene=[0], lonePairs=[0], charge=[])
+# examples for N5s: [NH4+], [NH2+][O-] {N has u1 p0}, [NH3+][O-]
 atomTypes['N5sc'] = AtomType('N5sc',  generic=['R','R!H','N','Val5'],  specific=[],  # (shared electrons = 4-8)
                              single=[0,1,2,3,4], allDouble=[0], rDouble=[0], oDouble=[0], sDouble=[0], triple=[0], benzene=[0], lonePairs=[0], charge=[+1,+2])
 # examples for N5sc: !! N5sc should eventually be deleted, see #1206   [NH4+], [NH3+][O-] {N has u1 p0}
+atomTypes['N5d' ] = AtomType('N5d',   generic=['R','R!H','N','Val5'],  specific=[],
+                            single=[0, 1, 2], allDouble=[1], rDouble=[], oDouble=[], sDouble=[], triple=[0], quadruple=[], benzene=[0], lonePairs=[0], charge=[])
+# examples for N5d: O[N+](=O)(O-) nitrate group, [N+](=O)(O)[O-], O=[N+][O-], [N+](=O)(O[N+](=O)[O-])[O-]
+atomTypes['N5dd'] = AtomType('N5dd',  generic=['R','R!H','N','Val5'],  specific=[],
+                             single=[0], allDouble=[2], rDouble=[], oDouble=[], sDouble=[], triple=[0], quadruple=[], benzene=[0], lonePairs=[0], charge=[])
+# examples for N5dd: N=[N+]=[N-] center nitrogen on azide, [N-]=[N+]=O
 atomTypes['N5dc'] = AtomType('N5dc',  generic=['R','R!H','N','Val5'],  specific=[],  # (shared electrons = 6-8)
-                             single=[0,1,2], allDouble=[1], rDouble=[], oDouble=[], sDouble=[], triple=[0], benzene=[0], lonePairs=[0], charge=[+1])
+                             single=[0,1,2], allDouble=[1], rDouble=[], oDouble=[], sDouble=[], triple=[0], quadruple=[], benzene=[0], lonePairs=[0], charge=[+1])
 # examples for N5dc: O[N+](=O)(O-) nitrate group, [N+](=O)(O)[O-], O=[N+][O-], [N+](=O)(O[N+](=O)[O-])[O-], C=[N+]=[SH-], [NH2+]=[SH-]
 atomTypes['N5ddc'] = AtomType('N5ddc', generic=['R','R!H','N','Val5'],  specific=[],  # (shared electrons = 8)
-                             single=[0], allDouble=[2], rDouble=[], oDouble=[], sDouble=[], triple=[0], benzene=[0], lonePairs=[0], charge=[+1])
+                             single=[0], allDouble=[2], rDouble=[], oDouble=[], sDouble=[], triple=[0], quadruple=[], benzene=[0], lonePairs=[0], charge=[+1])
 # examples for N5ddc: N=[N+]=[N-] center nitrogen on azide, [N-]=[N+]=O, C=[N+]=[SH-]
 atomTypes['N5dddc'] = AtomType('N5dddc', generic=['R','R!H','N','Val5'],  specific=[],  # (shared electrons = 6)
-                             single=[0], allDouble=[3], rDouble=[], oDouble=[], sDouble=[], triple=[0], benzene=[0], lonePairs=[0], charge=[-1])
+                             single=[0], allDouble=[3], rDouble=[], oDouble=[], sDouble=[], triple=[0], quadruple=[], benzene=[0], lonePairs=[0], charge=[-1])
 # examples for N5dddc: C=[N-](=C)=[NH2+]
 atomTypes['N5t' ] = AtomType('N5t',   generic=['R','R!H','N','Val5'],  specific=[],  # (shared electrons = 8-10)
-                             single=[0,1,2], allDouble=[0], rDouble=[0], oDouble=[0], sDouble=[0], triple=[1], benzene=[0], lonePairs=[0], charge=[0])
+                             single=[0,1,2], allDouble=[0], rDouble=[0], oDouble=[0], sDouble=[0], triple=[1], quadruple=[], benzene=[0], lonePairs=[0], charge=[0])
 # examples for N5t: C#[NH2]
 atomTypes['N5tc'] = AtomType('N5tc',  generic=['R','R!H','N','Val5'],  specific=[],  # (shared electrons = 7-8)
-                             single=[0,1], allDouble=[0], rDouble=[0], oDouble=[0], sDouble=[0], triple=[1], benzene=[0], lonePairs=[0], charge=[+1])
+                             single=[0,1], allDouble=[0], rDouble=[0], oDouble=[0], sDouble=[0], triple=[1], quadruple=[], benzene=[0], lonePairs=[0], charge=[+1])
 # examples for N5tc: C[N+]#[C-] isocyano group, N#[N+][O-], [NH+]#[C-] (note that C- has p1 here), [N+]#[C-] (note that C- has p1 here), [O-][N+]#C (one of the res structures of Fulminic acid), C[N+]#[C-] (note that C- has p1 here)
-atomTypes['N5b' ] = AtomType('N5b',  generic=['R','R!H','N','Val5'],  specific=[],
-                             single=[0,1], allDouble=[0], rDouble=[0], oDouble=[0], sDouble=[0], triple=[0], benzene=[2], lonePairs=[0], charge=[0,+1])
+atomTypes['N5b' ] = AtomType('N5b',   generic=['R','R!H','N','Val5'],  specific=[],
+                             single=[0,1], allDouble=[0], rDouble=[0], oDouble=[0], sDouble=[0], triple=[0], quadruple=[], benzene=[2], lonePairs=[0], charge=[0,+1])
 # examples for N5b: Pyrrole, Indole, Benzimidazole, Purine; Note that this is the only N atomType with valence 5 which isn't necessarily charged.
 atomTypes['N5bd'] = AtomType('N5bd',  generic=['R','R!H','N','Val5'],  specific=[],
-                             single=[0], allDouble=[1], rDouble=[], oDouble=[], sDouble=[], triple=[0], benzene=[2], lonePairs=[0], charge=[0])
+                             single=[0], allDouble=[1], rDouble=[], oDouble=[], sDouble=[], triple=[0], quadruple=[], benzene=[2], lonePairs=[0], charge=[0])
 # examples for N5bd: AdjList """1 N u0 p0 c0 {2,B} {6,B} {7,D} 2 C u0 p0 {1,B} {3,B} {8,S} 3 C u0 p0 {2,B} {4,B} {9,S} 4 C u0 p0 {3,B} {5,B} {10,S} 5 C u0 p0 {4,B} {6,B} {11,S} 6 N u0 p1 {1,B} {5,B} 7 O u0 p2 c0 {1,D} 8 H u0 p0 {2,S} 9 H u0 p0 {3,S} 10 H u0 p0 {4,S} 11 H u0 p0 {5,S}"""
 
-atomTypes['O'   ] = AtomType('O',    generic=['R','R!H','Val6'],      specific=['Oa','O0sc','O2s','O2sc','O2d','O4sc','O4dc','O4tc','O4b'],
+atomTypes['O'   ] = AtomType('O',     generic=['R','R!H','Val6'],      specific=['Oa','Os','Od','Ot','O0sc','O2s','O2sc','O2d','O4sc','O4dc','O4tc','O4b'],
                              single=[], allDouble=[], rDouble=[], oDouble=[], sDouble=[], triple=[], benzene=[], lonePairs=[], charge=[])
-atomTypes['Oa'  ] = AtomType('Oa',   generic=['R','R!H','O','Val6'],  specific=[],  # (shared electrons = 6)
+atomTypes['Oa'  ] = AtomType('Oa',    generic=['R','R!H','O','Val6'],  specific=[],  # (shared electrons = 6)
                              single=[0], allDouble=[0], rDouble=[], oDouble=[], sDouble=[], triple=[0], benzene=[0], lonePairs=[3], charge=[0])
 # examples for Oa: atomic oxygen (closed shell)
-atomTypes['O0sc'] = AtomType('O0sc', generic=['R','R!H','O','Val6'],  specific=[],  # (shared electrons = 8)
-                             single=[0,1], allDouble=[0], rDouble=[], oDouble=[], sDouble=[], triple=[0], benzene=[0], lonePairs=[3], charge=[-1])
+atomTypes['Os'  ] = AtomType('Os',    generic=['R','R!H','O','Val6'],  specific=[],
+                           single=[], allDouble=[0], rDouble=[], oDouble=[], sDouble=[], triple=[0], quadruple=[], benzene=[0], lonePairs=[], charge=[])
+atomTypes['Od'  ] = AtomType('Od',    generic=['R','R!H','O','Val6'],  specific=[],
+                           single=[], allDouble=[1], rDouble=[], oDouble=[], sDouble=[], triple=[], quadruple=[], benzene=[], lonePairs=[], charge=[])
+atomTypes['Ot'  ] = AtomType('Ot',    generic=['R','R!H','O','Val6'],  specific=[],
+                           single=[], allDouble=[0], rDouble=[], oDouble=[], sDouble=[], triple=[1], quadruple=[], benzene=[0], lonePairs=[], charge=[])
+atomTypes['O0sc'] = AtomType('O0sc',  generic=['R','R!H','O','Val6'],  specific=[],  # (shared electrons = 8)
+                             single=[0,1], allDouble=[0], rDouble=[], oDouble=[], sDouble=[], triple=[0], quadruple=[], benzene=[0], lonePairs=[3], charge=[-1])
 # examples for O0sc: Nitric acid O[N+](=O)([O-])
-atomTypes['O2s' ] = AtomType('O2s',  generic=['R','R!H','O','Val6'],  specific=[],  # (shared electrons = 8)
-                             single=[0,1,2], allDouble=[0], rDouble=[], oDouble=[], sDouble=[], triple=[0], benzene=[0], lonePairs=[2], charge=[0])
+atomTypes['O2s' ] = AtomType('O2s',   generic=['R','R!H','O','Val6'],  specific=[],  # (shared electrons = 8)
+                             single=[0,1,2], allDouble=[0], rDouble=[], oDouble=[], sDouble=[], triple=[0], quadruple=[], benzene=[0], lonePairs=[2], charge=[0])
 # examples for O2s: H2O, OH, CH3OH
-atomTypes['O2sc'] = AtomType('O2sc', generic=['R','R!H','O','Val6'],  specific=[],  # (shared electrons = 6)
-                             single=[0,1], allDouble=[0], rDouble=[], oDouble=[], sDouble=[], triple=[0], benzene=[0], lonePairs=[2], charge=[+1])
+atomTypes['O2sc'] = AtomType('O2sc',  generic=['R','R!H','O','Val6'],  specific=[],  # (shared electrons = 6)
+                             single=[0,1], allDouble=[0], rDouble=[], oDouble=[], sDouble=[], triple=[0], quadruple=[], benzene=[0], lonePairs=[2], charge=[+1])
 # examples for O2sc: C=[S-][O+]
-atomTypes['O2d' ] = AtomType('O2d',  generic=['R','R!H','O','Val6'],  specific=[],  # (shared electrons = 8)
-                             single=[0], allDouble=[1], rDouble=[], oDouble=[], sDouble=[], triple=[0], benzene=[0], lonePairs=[2], charge=[0])
+atomTypes['O2d' ] = AtomType('O2d',   generic=['R','R!H','O','Val6'],  specific=[],  # (shared electrons = 8)
+                             single=[0], allDouble=[1], rDouble=[], oDouble=[], sDouble=[], triple=[0], quadruple=[], benzene=[0], lonePairs=[2], charge=[0])
 # examples for O2d: CO2, CH2O
-atomTypes['O4sc'] = AtomType('O4sc', generic=['R','R!H','O','Val6'],  specific=[],  # (shared electrons = 5-8)
-                             single=[0,1,2,3], allDouble=[0], rDouble=[], oDouble=[], sDouble=[], triple=[0], benzene=[0], lonePairs=[1], charge=[+1])
+atomTypes['O4sc'] = AtomType('O4sc',  generic=['R','R!H','O','Val6'],  specific=[],  # (shared electrons = 5-8)
+                             single=[0,1,2,3], allDouble=[0], rDouble=[], oDouble=[], sDouble=[], triple=[0], quadruple=[], benzene=[0], lonePairs=[1], charge=[+1])
 # examples for O4sc: [O-][OH+]C
-atomTypes['O4dc'] = AtomType('O4dc', generic=['R','R!H','O','Val6'],  specific=[],  # (shared electrons = 7-8)
-                             single=[0,1], allDouble=[1], rDouble=[], oDouble=[], sDouble=[], triple=[0], benzene=[0], lonePairs=[1], charge=[+1])
+atomTypes['O4dc'] = AtomType('O4dc',  generic=['R','R!H','O','Val6'],  specific=[],  # (shared electrons = 7-8)
+                             single=[0,1], allDouble=[1], rDouble=[], oDouble=[], sDouble=[], triple=[0], quadruple=[], benzene=[0], lonePairs=[1], charge=[+1])
 # examples for O4dc: the positively charged O in ozone [O-][O+]=O
 atomTypes['O4tc'] = AtomType('O4tc',  generic=['R','R!H','O','Val6'],  specific=[],  # (shared electrons = 8)
-                             single=[0], allDouble=[0], rDouble=[], oDouble=[], sDouble=[], triple=[1], benzene=[0], lonePairs=[1], charge=[+1])
+                             single=[0], allDouble=[0], rDouble=[], oDouble=[], sDouble=[], triple=[1], quadruple=[], benzene=[0], lonePairs=[1], charge=[+1])
 # examples for O4tc: [C-]#[O+]
-atomTypes['O4b' ] = AtomType('O4b',  generic=['R','R!H','O','Val6'],  specific=[],
-                             single=[0], allDouble=[0], rDouble=[0], oDouble=[0], sDouble=[0], triple=[0], benzene=[2], lonePairs=[1], charge=[0])
+atomTypes['O4b' ] = AtomType('O4b',   generic=['R','R!H','O','Val6'],  specific=[],
+                             single=[0], allDouble=[0], rDouble=[0], oDouble=[0], sDouble=[0], triple=[0], quadruple=[], benzene=[2], lonePairs=[1], charge=[0])
 # examples for S4b: Furane, Benzofurane, Benzo[c]thiophene, Oxazole...
 
-atomTypes['Ne'  ] = AtomType('Ne',   generic=['R','R!H'],      specific=[])
-atomTypes['Si'  ] = AtomType('Si',   generic=['R','R!H','Val4'],      specific=['Sis','Sid','Sidd','Sit','SiO','Sib','Sibf'],
-                             single=[], allDouble=[], rDouble=[], oDouble=[], sDouble=[], triple=[], benzene=[], lonePairs=[], charge=[])
-atomTypes['Sis' ] = AtomType('Sis',  generic=['R','R!H','Si','Val4'], specific=[],
-                             single=[], allDouble=[0], rDouble=[], oDouble=[], sDouble=[], triple=[0], benzene=[0], lonePairs=[], charge=[])
-atomTypes['SiO' ] = AtomType('SiO',  generic=['R','R!H','Si','Val4'], specific=[],
-                             single=[], allDouble=[1], rDouble=[], oDouble=[1], sDouble=[], triple=[0], benzene=[0], lonePairs=[], charge=[])
-atomTypes['Sid' ] = AtomType('Sid',  generic=['R','R!H','Si','Val4'], specific=[],
-                             single=[], allDouble=[1], rDouble=[], oDouble=[0], sDouble=[], triple=[0], benzene=[0], lonePairs=[], charge=[])
-atomTypes['Sidd'] = AtomType('Sidd', generic=['R','R!H','Si','Val4'], specific=[],
-                             single=[], allDouble=[2], rDouble=[0,1,2], oDouble=[0,1,2], sDouble=[0,1,2], triple=[0], benzene=[0], lonePairs=[], charge=[])
-atomTypes['Sit' ] = AtomType('Sit',  generic=['R','R!H','Si','Val4'], specific=[],
-                             single=[], allDouble=[0], rDouble=[], oDouble=[], sDouble=[], triple=[1], benzene=[0], lonePairs=[], charge=[])
-atomTypes['Sib' ] = AtomType('Sib',  generic=['R','R!H','Si','Val4'], specific=[],
-                             single=[], allDouble=[0], rDouble=[], oDouble=[], sDouble=[], triple=[0], benzene=[2], lonePairs=[], charge=[])
-atomTypes['Sibf'] = AtomType('Sibf', generic=['R','R!H','Si','Val4'], specific=[],
-                             single=[], allDouble=[0], rDouble=[], oDouble=[], sDouble=[], triple=[0], benzene=[3], lonePairs=[], charge=[])
-
-atomTypes['S'   ] = AtomType('S',    generic=['R','R!H','Val6'],      specific=['Sa','S0sc','S2s','S2sc','S2d','S2dc','S2tc','S4s','S4sc','S4d','S4dd','S4dc','S4b','S4t','S4tdc','S6s','S6sc','S6d','S6dd','S6ddd','S6dc','S6t','S6td','S6tt','S6tdc'],
-                             single=[], allDouble=[], rDouble=[], oDouble=[], sDouble=[], triple=[], benzene=[], lonePairs=[], charge=[])
+atomTypes['Ne'  ] = AtomType('Ne',    generic=['R','R!H'],      specific=[])
+atomTypes['Si'  ] = AtomType('Si',    generic=['R','R!H','Val4'],      specific=['Sis','Sid','Sidd','Sit','SiO','Sib','Sibf'],
+                             single=[], allDouble=[], rDouble=[], oDouble=[], sDouble=[], triple=[], quadruple=[], benzene=[], lonePairs=[], charge=[])
+atomTypes['Sis' ] = AtomType('Sis',   generic=['R','R!H','Si','Val4'], specific=[],
+                             single=[], allDouble=[0], rDouble=[], oDouble=[], sDouble=[], triple=[0], quadruple=[], benzene=[0], lonePairs=[], charge=[])
+atomTypes['SiO' ] = AtomType('SiO',   generic=['R','R!H','Si','Val4'], specific=[],
+                             single=[], allDouble=[1], rDouble=[], oDouble=[1], sDouble=[], triple=[0], quadruple=[], benzene=[0], lonePairs=[], charge=[])
+atomTypes['Sid' ] = AtomType('Sid',   generic=['R','R!H','Si','Val4'], specific=[],
+                             single=[], allDouble=[1], rDouble=[], oDouble=[0], sDouble=[], triple=[0], quadruple=[], benzene=[0], lonePairs=[], charge=[])
+atomTypes['Sidd'] = AtomType('Sidd',  generic=['R','R!H','Si','Val4'], specific=[],
+                             single=[], allDouble=[2], rDouble=[0,1,2], oDouble=[0,1,2], sDouble=[0,1,2], triple=[0], quadruple=[], benzene=[0], lonePairs=[], charge=[])
+atomTypes['Sit' ] = AtomType('Sit',   generic=['R','R!H','Si','Val4'], specific=[],
+                             single=[], allDouble=[0], rDouble=[], oDouble=[], sDouble=[], triple=[1], quadruple=[], benzene=[0], lonePairs=[], charge=[])
+atomTypes['Sib' ] = AtomType('Sib',   generic=['R','R!H','Si','Val4'], specific=[],
+                             single=[], allDouble=[0], rDouble=[], oDouble=[], sDouble=[], triple=[0], quadruple=[], benzene=[2], lonePairs=[], charge=[])
+atomTypes['Sibf'] = AtomType('Sibf',  generic=['R','R!H','Si','Val4'], specific=[],
+                             single=[], allDouble=[0], rDouble=[], oDouble=[], sDouble=[], triple=[0], quadruple=[], benzene=[3], lonePairs=[], charge=[])
+atomTypes['Siq' ] = AtomType('Siq',   generic=['R','R!H','Si','Val4'], specific=[],
+                             single=[0], allDouble=[0], rDouble=[0], oDouble=[0], sDouble=[0], triple=[0], quadruple=[1], benzene=[0], lonePairs=[], charge=[])
+
+atomTypes['S'   ] = AtomType('S',    generic=['R','R!H','Val6'],      specific=['Sa','Ss','Sd','St','S0sc','S2s','S2sc','S2d','S2dc','S2tc','S4s','S4sc','S4d','S4dd','S4dc','S4b','S4t','S4tdc','S6s','S6sc','S6d','S6dd','S6ddd','S6dc','S6t','S6td','S6tt','S6tdc'],
+                             single=[], allDouble=[], rDouble=[], oDouble=[], sDouble=[], triple=[], quadruple=[], benzene=[], lonePairs=[], charge=[])
 atomTypes['Sa'  ] = AtomType('Sa',   generic=['R','R!H','S','Val6'],  specific=[],  # (shared electrons = 6)
-                            single=[0], allDouble=[0], rDouble=[0], oDouble=[0], sDouble=[0], triple=[0], benzene=[0], lonePairs=[3], charge=[0])
+                            single=[0], allDouble=[0], rDouble=[0], oDouble=[0], sDouble=[0], triple=[0], quadruple=[], benzene=[0], lonePairs=[3], charge=[0])
 # examples for Sa: atomic sulfur (closed shell)
+atomTypes['Ss'  ] = AtomType('Ss',   generic=['R','R!H','S','Val6'],  specific=[],
+                            single=[], allDouble=[0], rDouble=[], oDouble=[], sDouble=[], triple=[0], quadruple=[], benzene=[0], lonePairs=[], charge=[])
+atomTypes['Sd'  ] = AtomType('Sd',   generic=['R','R!H','S','Val6'],  specific=[],
+                            single=[], allDouble=[1], rDouble=[], oDouble=[], sDouble=[], triple=[0], quadruple=[], benzene=[0], lonePairs=[], charge=[])
+atomTypes['St'  ] = AtomType('St',   generic=['R','R!H','S','Val6'],  specific=[],
+                            single=[], allDouble=[0], rDouble=[], oDouble=[], sDouble=[], triple=[1], quadruple=[], benzene=[0], lonePairs=[], charge=[])
 atomTypes['S0sc'] = AtomType('S0sc', generic=['R','R!H','S','Val6'],  specific=[],  # (shared electrons = 7-8)
-                             single=[0,1], allDouble=[0], rDouble=[], oDouble=[], sDouble=[], triple=[0], benzene=[0], lonePairs=[3], charge=[-1])
+                             single=[0,1], allDouble=[0], rDouble=[], oDouble=[], sDouble=[], triple=[0], quadruple=[], benzene=[0], lonePairs=[3], charge=[-1])
 # examples for S0sc: [S-][S+]=S
 atomTypes['S2s' ] = AtomType('S2s',  generic=['R','R!H','S','Val6'],  specific=[],  # (shared electrons = 6-8)
-                             single=[0,1,2], allDouble=[0], rDouble=[0], oDouble=[0], sDouble=[0], triple=[0], benzene=[0], lonePairs=[2], charge=[0])
+                             single=[0,1,2], allDouble=[0], rDouble=[0], oDouble=[0], sDouble=[0], triple=[0], quadruple=[], benzene=[0], lonePairs=[2], charge=[0])
 # examples for S2s: [S], [SH], S {H2S}, [S][S], SS {H2S2}, SSC, CSSC, SO {HSOH}...
 atomTypes['S2sc'] = AtomType('S2sc', generic=['R','R!H','S','Val6'],  specific=[],  # (shared electrons = 7-10)
-                            single=[0,1,2,3], allDouble=[0], rDouble=[0], oDouble=[0], sDouble=[0], triple=[0], benzene=[0], lonePairs=[2], charge=[-1,+1])
+                            single=[0,1,2,3], allDouble=[0], rDouble=[0], oDouble=[0], sDouble=[0], triple=[0], quadruple=[], benzene=[0], lonePairs=[2], charge=[-1,+1])
 # examples for S2sc: [S-][S+], N#[N+][S-](O)O
 atomTypes['S2d' ] = AtomType('S2d',  generic=['R','R!H','S','Val6'],  specific=[],  # (shared electrons = 8)
-                             single=[0], allDouble=[1], rDouble=[], oDouble=[], sDouble=[], triple=[0], benzene=[0], lonePairs=[2], charge=[0])
+                             single=[0], allDouble=[1], rDouble=[], oDouble=[], sDouble=[], triple=[0], quadruple=[], benzene=[0], lonePairs=[2], charge=[0])
 # examples for S2d: S=S, C=S, S=O, S=N, S=C=S, S=C=O, S=C=S...
 atomTypes['S2dc'] = AtomType('S2dc', generic=['R','R!H','S','Val6'],  specific=[],
-                             single=[0,1], allDouble=[1,2], rDouble=[], oDouble=[], sDouble=[], triple=[0], benzene=[0], lonePairs=[2], charge=[-1])
+                             single=[0,1], allDouble=[1,2], rDouble=[], oDouble=[], sDouble=[], triple=[0], quadruple=[], benzene=[0], lonePairs=[2], charge=[-1])
 # *Composite atomType; examples for S2dc: [SH-]=[N+]
 atomTypes['S2tc'] = AtomType('S2tc', generic=['R','R!H','S','Val6'],  specific=[],  # (shared electrons = 10)
-                             single=[0], allDouble=[0], rDouble=[], oDouble=[], sDouble=[], triple=[1], benzene=[0], lonePairs=[2], charge=[-1])
+                             single=[0], allDouble=[0], rDouble=[], oDouble=[], sDouble=[], triple=[1], quadruple=[], benzene=[0], lonePairs=[2], charge=[-1])
 # examples for S2tc: [S-]#[NH+]
 atomTypes['S4s' ] = AtomType('S4s',  generic=['R','R!H','S','Val6'],  specific=[],  # (shared electrons = 6-10)
-                             single=[0,1,2,3,4], allDouble=[0], rDouble=[0], oDouble=[0], sDouble=[0], triple=[0], benzene=[0], lonePairs=[1], charge=[0])
+                             single=[0,1,2,3,4], allDouble=[0], rDouble=[0], oDouble=[0], sDouble=[0], triple=[0], quadruple=[], benzene=[0], lonePairs=[1], charge=[0])
 # examples for S4s: H4S, SH3CH3...
 atomTypes['S4sc'] = AtomType('S4sc', generic=['R','R!H','S','Val6'],  specific=[],  # (shared electrons = 5-8)
-                             single=[0,1,2,3,4,5], allDouble=[0], rDouble=[0], oDouble=[0], sDouble=[0], triple=[0], benzene=[0], lonePairs=[1], charge=[-1,+1])
+                             single=[0,1,2,3,4,5], allDouble=[0], rDouble=[0], oDouble=[0], sDouble=[0], triple=[0], quadruple=[], benzene=[0], lonePairs=[1], charge=[-1,+1])
 # examples for S4sc: CS[S+]([O-])C, O[SH..-][N+]#N
 atomTypes['S4d' ] = AtomType('S4d',  generic=['R','R!H','S','Val6'],  specific=[],  # (shared electrons = 8-10)
-                             single=[0,1,2], allDouble=[1], rDouble=[], oDouble=[], sDouble=[], triple=[0], benzene=[0], lonePairs=[1], charge=[0])
+                             single=[0,1,2], allDouble=[1], rDouble=[], oDouble=[], sDouble=[], triple=[0], quadruple=[], benzene=[0], lonePairs=[1], charge=[0])
 # examples for S4d: O=S(O)O {Sulfurous acid}
 atomTypes['S4dd'] = AtomType('S4dd', generic=['R','R!H','S','Val6'],  specific=[],  # (shared electrons = 10)
-                             single=[0], allDouble=[2], rDouble=[], oDouble=[], sDouble=[], triple=[0], benzene=[0], lonePairs=[1], charge=[0])
+                             single=[0], allDouble=[2], rDouble=[], oDouble=[], sDouble=[], triple=[0], quadruple=[], benzene=[0], lonePairs=[1], charge=[0])
 # examples for S4dd: O=S=O
 atomTypes['S4dc'] = AtomType('S4dc', generic=['R','R!H','S','Val6'],  specific=[],
-                             single=[0,1,2,3,4,5], allDouble=[1,2], rDouble=[], oDouble=[], sDouble=[], triple=[0], benzene=[0], lonePairs=[1], charge=[-1,+1])
+                             single=[0,1,2,3,4,5], allDouble=[1,2], rDouble=[], oDouble=[], sDouble=[], triple=[0], quadruple=[], benzene=[0], lonePairs=[1], charge=[-1,+1])
 # *Composite atomType; examples for S4dc: [CH2-][S+]=C {where the [CH2-] has a lone pair}, [O+][S-](=O)=O, [O-][S+]=C, [NH-][S+]=C {where the [NH-] has two lone pairs}, [O-][S+]=O
 atomTypes['S4b' ] = AtomType('S4b',  generic=['R','R!H','S','Val6'],  specific=[],
-                             single=[0], allDouble=[0], rDouble=[0], oDouble=[0], sDouble=[0], triple=[0], benzene=[2], lonePairs=[1], charge=[0])
+                             single=[0], allDouble=[0], rDouble=[0], oDouble=[0], sDouble=[0], triple=[0], quadruple=[], benzene=[2], lonePairs=[1], charge=[0])
 # examples for S4b: Thiophene, Benzothiophene, Benzo[c]thiophene, Thiazole, Benzothiazole...
 atomTypes['S4t' ] = AtomType('S4t',  generic=['R','R!H','S','Val6'],  specific=[],  # (shared electrons = 10)
-                             single=[0,1], allDouble=[0], rDouble=[0], oDouble=[0], sDouble=[0], triple=[1], benzene=[0], lonePairs=[1], charge=[0])
+                             single=[0,1], allDouble=[0], rDouble=[0], oDouble=[0], sDouble=[0], triple=[1], quadruple=[], benzene=[0], lonePairs=[1], charge=[0])
 # examples for S4t: C#S, C#SO, C#[S]
 atomTypes['S4tdc'] = AtomType('S4tdc',generic=['R','R!H','S','Val6'],  specific=[],
-                             single=[0,1,2], allDouble=[0,1,2], rDouble=[], oDouble=[], sDouble=[], triple=[1,2], benzene=[0], lonePairs=[1], charge=[-1,+1])
+                             single=[0,1,2], allDouble=[0,1,2], rDouble=[], oDouble=[], sDouble=[], triple=[1,2], quadruple=[], benzene=[0], lonePairs=[1], charge=[-1,+1])
 # *Composite atomType; examples for S4tdc: [C-]#[S+]
 atomTypes['S6s' ] = AtomType('S6s',  generic=['R','R!H','S','Val6'],  specific=[],  # (shared electrons = 6-12)
-                             single=[0,1,2,3,4,5,6], allDouble=[0], rDouble=[0], oDouble=[0], sDouble=[0], triple=[0], benzene=[0], lonePairs=[0], charge=[0])
+                             single=[0,1,2,3,4,5,6], allDouble=[0], rDouble=[0], oDouble=[0], sDouble=[0], triple=[0], quadruple=[], benzene=[0], lonePairs=[0], charge=[0])
 # examples for S6s: H6S, F6S
 atomTypes['S6sc'] = AtomType('S6sc', generic=['R','R!H','S','Val6'],  specific=[],  # (shared electrons = 7-14)
-                             single=[0,1,2,3,4,5,6,7], allDouble=[0], rDouble=[0], oDouble=[0], sDouble=[0], triple=[0], benzene=[0], lonePairs=[0], charge=[-1,+1])
+                             single=[0,1,2,3,4,5,6,7], allDouble=[0], rDouble=[0], oDouble=[0], sDouble=[0], triple=[0], quadruple=[], benzene=[0], lonePairs=[0], charge=[-1,+1])
 # examples for S6sc: O[SH3+][O-], [O-][S+3]([O-])[O-]
 atomTypes['S6d' ] = AtomType('S6d',  generic=['R','R!H','S','Val6'],  specific=[],  # (shared electrons = 8-12)
-                             single=[0,1,2,3,4], allDouble=[1], rDouble=[], oDouble=[], sDouble=[], triple=[0], benzene=[0], lonePairs=[0], charge=[0])
+                             single=[0,1,2,3,4], allDouble=[1], rDouble=[], oDouble=[], sDouble=[], triple=[0], quadruple=[], benzene=[0], lonePairs=[0], charge=[0])
 # examples for S6d: [SH4]=O, SF4=O, [SH4]=C, C[SH3]=C...
 atomTypes['S6dd'] = AtomType('S6dd', generic=['R','R!H','S','Val6'],  specific=[],  # (shared electrons = 10-12)
-                             single=[0,1,2], allDouble=[2], rDouble=[], oDouble=[], sDouble=[], triple=[0], benzene=[0], lonePairs=[0], charge=[0])
+                             single=[0,1,2], allDouble=[2], rDouble=[], oDouble=[], sDouble=[], triple=[0], quadruple=[], benzene=[0], lonePairs=[0], charge=[0])
 # examples for S6dd: S(=O)(=O)(O)O {H2SO4, Sulfuric acid}, Perfluorooctanesulfonic acid, Pyrosulfuric acid, Thiosulfuric acid {middle S}, OS(=O)(=O)OOS(=O)(=O)O
 atomTypes['S6ddd'] = AtomType('S6ddd', generic=['R','R!H','S','Val6'],  specific=[],  # (shared electrons = 12)
-                             single=[0], allDouble=[3], rDouble=[], oDouble=[], sDouble=[], triple=[0], benzene=[0], lonePairs=[0], charge=[0])
+                             single=[0], allDouble=[3], rDouble=[], oDouble=[], sDouble=[], triple=[0], quadruple=[], benzene=[0], lonePairs=[0], charge=[0])
 # examples for S6ddd: O=S(=O)(=O)
 atomTypes['S6dc'] = AtomType('S6dc', generic=['R','R!H','S','Val6'],  specific=[],
-                             single=[0,1,2,3,4,5], allDouble=[1,2,3], rDouble=[], oDouble=[], sDouble=[], triple=[0], benzene=[0], lonePairs=[0], charge=[-1,+1])
+                             single=[0,1,2,3,4,5], allDouble=[1,2,3], rDouble=[], oDouble=[], sDouble=[], triple=[0], quadruple=[], benzene=[0], lonePairs=[0], charge=[-1,+1])
 # *Composite atomType; examples for S6dc: [CH-]=[SH3+], [CH-]=[SH2+]O, [CH-][SH2+], O=[S+](=O)[O-], [OH+]=[S-](=O)=O
 atomTypes['S6t' ] = AtomType('S6t', generic=['R','R!H','S','Val6'],  specific=[],  # (shared electrons = 9-12)
-                             single=[0,1,2,3], allDouble=[0], rDouble=[], oDouble=[], sDouble=[], triple=[1], benzene=[0], lonePairs=[0], charge=[0])
+                             single=[0,1,2,3], allDouble=[0], rDouble=[], oDouble=[], sDouble=[], triple=[1], quadruple=[], benzene=[0], lonePairs=[0], charge=[0])
 # examples for S6t: H3S#N
 atomTypes['S6td'] = AtomType('S6td', generic=['R','R!H','S','Val6'],  specific=[],  # (shared electrons = 11-12)
-                             single=[0,1], allDouble=[1], rDouble=[], oDouble=[], sDouble=[], triple=[1], benzene=[0], lonePairs=[0], charge=[0])
+                             single=[0,1], allDouble=[1], rDouble=[], oDouble=[], sDouble=[], triple=[1], quadruple=[], benzene=[0], lonePairs=[0], charge=[0])
 # examples for S6td: HS(=O)#N
 atomTypes['S6tt'] = AtomType('S6tt', generic=['R','R!H','S','Val6'],  specific=[],  # (shared electrons = 12)
-                             single=[0], allDouble=[0], rDouble=[], oDouble=[], sDouble=[], triple=[2], benzene=[0], lonePairs=[0], charge=[0])
+                             single=[0], allDouble=[0], rDouble=[], oDouble=[], sDouble=[], triple=[2], quadruple=[], benzene=[0], lonePairs=[0], charge=[0])
 # examples for S6tt: N#S#N
 atomTypes['S6tdc'] = AtomType('S6tdc',generic=['R','R!H','S','Val6'],  specific=[],
-                             single=[0,1,2,3,4], allDouble=[0,1,2], rDouble=[], oDouble=[], sDouble=[], triple=[1,2], benzene=[0], lonePairs=[0], charge=[-1,+1])
+                             single=[0,1,2,3,4], allDouble=[0,1,2], rDouble=[], oDouble=[], sDouble=[], quadruple=[], triple=[1,2], benzene=[0], lonePairs=[0], charge=[-1,+1])
 # *Composite atomType; examples for S6tdc: [SH2+]#[C-], [N-]=[S+]#N
 
 atomTypes['Cl'  ] = AtomType('Cl',   generic=['R','R!H','Val7'],      specific=[])
+
+atomTypes['Ar'  ] = AtomType('Ar',   generic=['R','R!H'],             specific=[])
+
+atomTypes['X'   ].setActions(incrementBond=['X'],            decrementBond=['X'],            formBond=['X'],         breakBond=['X'],         incrementRadical=[],       decrementRadical=[],       incrementLonePair=[],      decrementLonePair=[])
+atomTypes['Xv'  ].setActions(incrementBond=[],               decrementBond=[],               formBond=['Xo'],        breakBond=[],            incrementRadical=[],       decrementRadical=[],       incrementLonePair=[],      decrementLonePair=[])
+atomTypes['Xo'  ].setActions(incrementBond=['Xo'],           decrementBond=['Xo'],           formBond=[],            breakBond=['Xv'],        incrementRadical=[],       decrementRadical=[],       incrementLonePair=[],      decrementLonePair=[])
 
 atomTypes['Ar'  ] = AtomType('Ar',   generic=['R','R!H'],      specific=[])
 
@@ -919,7 +591,7 @@
 atomTypes['CO'  ].setActions(incrementBond=['Cdd','C2tc'],   decrementBond=['Cs'],           formBond=['CO','Cdc'],  breakBond=['CO'],        incrementRadical=['CO'],   decrementRadical=['CO'],   incrementLonePair=['C2d'], decrementLonePair=[])
 atomTypes['CS'  ].setActions(incrementBond=['Cdd','C2tc'],   decrementBond=['Cs'],           formBond=['CS','Cdc'],  breakBond=['CS'],        incrementRadical=['CS'],   decrementRadical=['CS'],   incrementLonePair=['C2d'], decrementLonePair=[])
 atomTypes['Cdd' ].setActions(incrementBond=[],               decrementBond=['Cd','CO','CS'], formBond=[],            breakBond=[],            incrementRadical=[],       decrementRadical=[],       incrementLonePair=[],      decrementLonePair=[])
-atomTypes['Ct'  ].setActions(incrementBond=[],               decrementBond=['Cd','CO','CS'], formBond=['Ct'],        breakBond=['Ct'],        incrementRadical=['Ct'],   decrementRadical=['Ct'],   incrementLonePair=['C2tc'],decrementLonePair=[])
+atomTypes['Ct'  ].setActions(incrementBond=['Cq'],           decrementBond=['Cd','CO','CS'], formBond=['Ct'],        breakBond=['Ct'],        incrementRadical=['Ct'],   decrementRadical=['Ct'],   incrementLonePair=['C2tc'],decrementLonePair=[])
 atomTypes['Cb'  ].setActions(incrementBond=['Cbf'],          decrementBond=[],               formBond=['Cb'],        breakBond=['Cb'],        incrementRadical=['Cb'],   decrementRadical=['Cb'],   incrementLonePair=[],      decrementLonePair=[])
 atomTypes['Cbf' ].setActions(incrementBond=[],               decrementBond=['Cb'],           formBond=[],            breakBond=['Cb'],        incrementRadical=[],       decrementRadical=[],       incrementLonePair=[],      decrementLonePair=[])
 atomTypes['C2s' ].setActions(incrementBond=['C2d'],          decrementBond=[],               formBond=['C2s'],       breakBond=['C2s'],       incrementRadical=['C2s'],  decrementRadical=['C2s'],  incrementLonePair=['Ca'],  decrementLonePair=['Cs'])
@@ -927,18 +599,24 @@
 atomTypes['C2d' ].setActions(incrementBond=['C2tc'],         decrementBond=['C2s'],          formBond=['C2dc'],      breakBond=[],            incrementRadical=[],       decrementRadical=[],       incrementLonePair=[],      decrementLonePair=['Cd','CO','CS'])
 atomTypes['C2dc'].setActions(incrementBond=[],               decrementBond=['C2sc'],         formBond=[],            breakBond=['C2d'],       incrementRadical=[],       decrementRadical=[],       incrementLonePair=[],      decrementLonePair=['Cdc'])
 atomTypes['C2tc'].setActions(incrementBond=[],               decrementBond=['C2d'],          formBond=[],            breakBond=[],            incrementRadical=[],       decrementRadical=[],       incrementLonePair=[],      decrementLonePair=['Ct'])
+atomTypes['Cq'  ].setActions(incrementBond=[],               decrementBond=['Ct'],           formBond=[],            breakBond=[],            incrementRadical=[],       decrementRadical=[],       incrementLonePair=[],      decrementLonePair=[])
 
 atomTypes['N'   ].setActions(incrementBond=['N'],            decrementBond=['N'],            formBond=['N'],         breakBond=['N'],         incrementRadical=['N'],    decrementRadical=['N'],    incrementLonePair=['N'],   decrementLonePair=['N'])
 atomTypes['N0sc'].setActions(incrementBond=[],               decrementBond=[],               formBond=['N0sc'],      breakBond=['N0sc'],      incrementRadical=['N0sc'], decrementRadical=['N0sc'], incrementLonePair=[],      decrementLonePair=['N1s','N1sc'])
 atomTypes['N1s' ].setActions(incrementBond=['N1dc'],         decrementBond=[],               formBond=['N1s'],       breakBond=['N1s'],       incrementRadical=['N1s'],  decrementRadical=['N1s'],  incrementLonePair=['N0sc'],decrementLonePair=['N3s','N3sc'])
 atomTypes['N1sc'].setActions(incrementBond=[],               decrementBond=[],               formBond=['N1sc'],      breakBond=['N1sc'],      incrementRadical=['N1sc'], decrementRadical=['N1sc'], incrementLonePair=[],      decrementLonePair=['N3s','N3sc'])
+atomTypes['N1d' ].setActions(incrementBond=[],               decrementBond=['N1s'],          formBond=[],            breakBond=[],            incrementRadical=[],       decrementRadical=[],       incrementLonePair=[],      decrementLonePair=['N3d'])
 atomTypes['N1dc'].setActions(incrementBond=['N1dc'],         decrementBond=['N1s','N1dc'],   formBond=[],            breakBond=[],            incrementRadical=[],       decrementRadical=[],       incrementLonePair=[],      decrementLonePair=['N3d'])
+atomTypes['N2s' ].setActions(incrementBond=[],               decrementBond=[],               formBond=['N2s'],       breakBond=['N2s'],       incrementRadical=['N2s'],  decrementRadical=['N2s'],  incrementLonePair=[],      decrementLonePair=['N3s'])
 atomTypes['N3s' ].setActions(incrementBond=['N3d'],          decrementBond=[],               formBond=['N3s'],       breakBond=['N3s'],       incrementRadical=['N3s'],  decrementRadical=['N3s'],  incrementLonePair=['N1s','N1sc'],decrementLonePair=['N5sc'])
 atomTypes['N3sc'].setActions(incrementBond=['N3d'],          decrementBond=[],               formBond=['N3sc'],      breakBond=['N3sc'],      incrementRadical=['N3sc'], decrementRadical=['N3sc'], incrementLonePair=['N1s','N1sc'],decrementLonePair=['N5sc'])
 atomTypes['N3d' ].setActions(incrementBond=['N3t'],          decrementBond=['N3s','N3sc'],   formBond=['N3d'],       breakBond=['N3d'],       incrementRadical=['N3d'],  decrementRadical=['N3d'],  incrementLonePair=['N1dc'],decrementLonePair=['N5dc'])
 atomTypes['N3t' ].setActions(incrementBond=[],               decrementBond=['N3d'],          formBond=[],            breakBond=[],            incrementRadical=[],       decrementRadical=[],       incrementLonePair=[],      decrementLonePair=['N5t'])
 atomTypes['N3b' ].setActions(incrementBond=[],               decrementBond=[],               formBond=[],            breakBond=[],            incrementRadical=[],       decrementRadical=[],       incrementLonePair=[],      decrementLonePair=[])
+atomTypes['N5s' ].setActions(incrementBond=['N5d'],          decrementBond=[],               formBond=['N5s'],       breakBond=['N5s'],       incrementRadical=['N5s'],  decrementRadical=['N5s'],  incrementLonePair=['N3s'], decrementLonePair=[])
 atomTypes['N5sc'].setActions(incrementBond=['N5dc'],         decrementBond=[],               formBond=['N5sc'],      breakBond=['N5sc'],      incrementRadical=['N5sc'], decrementRadical=['N5sc'], incrementLonePair=['N3s','N3sc'],decrementLonePair=[])
+atomTypes['N5d' ].setActions(incrementBond=['N5dd', 'N5t'],  decrementBond=['N5s'],          formBond=['N5d'],       breakBond=['N5d'],       incrementRadical=['N5d'],  decrementRadical=['N5d'],  incrementLonePair=['N3d'], decrementLonePair=[])
+atomTypes['N5dd'].setActions(incrementBond=[],               decrementBond=['N5d'],          formBond=[],            breakBond=[],            incrementRadical=[],       decrementRadical=[],       incrementLonePair=[],      decrementLonePair=[])
 atomTypes['N5dc'].setActions(incrementBond=['N5ddc','N5tc','N5t'],decrementBond=['N5sc'],    formBond=['N5dc'],      breakBond=['N5dc'],      incrementRadical=['N5dc'], decrementRadical=['N5dc'], incrementLonePair=['N3d'], decrementLonePair=[])
 atomTypes['N5ddc'].setActions(incrementBond=['N5dddc'],      decrementBond=['N5dc'],         formBond=[],            breakBond=[],            incrementRadical=[],       decrementRadical=[],       incrementLonePair=[],      decrementLonePair=[])
 atomTypes['N5dddc'].setActions(incrementBond=[],             decrementBond=['N5ddc'],        formBond=[],            breakBond=[],            incrementRadical=[],       decrementRadical=[],       incrementLonePair=[],      decrementLonePair=[])
@@ -949,7 +627,10 @@
 
 atomTypes['O'   ].setActions(incrementBond=['O'],            decrementBond=['O'],            formBond=['O'],         breakBond=['O'],         incrementRadical=['O'],    decrementRadical=['O'],    incrementLonePair=['O'],   decrementLonePair=['O'])
 atomTypes['Oa'  ].setActions(incrementBond=[],               decrementBond=[],               formBond=['O0sc'],      breakBond=[],            incrementRadical=[],       decrementRadical=[],       incrementLonePair=[],      decrementLonePair=['O2s','O2sc'])
+atomTypes['Os'  ].setActions(incrementBond=['Od'],           decrementBond=[],               formBond=['Os'],        breakBond=['Os'],        incrementRadical=['Os'],   decrementRadical=['Os'],   incrementLonePair=['Os'],decrementLonePair=['Os'])
+atomTypes['Od'  ].setActions(incrementBond=['Ot'],               decrementBond=['Os'],           formBond=[],            breakBond=[],            incrementRadical=[],       decrementRadical=[],       incrementLonePair=['Od'], decrementLonePair=['Od'])
 atomTypes['O0sc'].setActions(incrementBond=[],               decrementBond=[],               formBond=['O0sc'],      breakBond=['Oa','O0sc'], incrementRadical=[],       decrementRadical=[],       incrementLonePair=[],      decrementLonePair=['O2s','O2sc'])
+atomTypes['Ot'  ].setActions(incrementBond=[],               decrementBond=['Od'],           formBond=[],            breakBond=[],            incrementRadical=[],       decrementRadical=[],       incrementLonePair=['Ot'],  decrementLonePair=['Ot'])
 atomTypes['O2s' ].setActions(incrementBond=['O2d'],          decrementBond=[],               formBond=['O2s','O2sc'],breakBond=['O2s'],       incrementRadical=['O2s'],  decrementRadical=['O2s'],  incrementLonePair=['Oa','O0sc'],decrementLonePair=['O4sc'])
 atomTypes['O2sc'].setActions(incrementBond=['O2d'],          decrementBond=[],               formBond=[],            breakBond=['O2s'],       incrementRadical=['O2sc'], decrementRadical=['O2sc'], incrementLonePair=[],      decrementLonePair=['O4sc'])
 atomTypes['O2d' ].setActions(incrementBond=[],               decrementBond=['O2s','O2sc'],   formBond=[],            breakBond=[],            incrementRadical=['O2d'],  decrementRadical=['O2d'],  incrementLonePair=[],      decrementLonePair=['O4dc','O4tc'])
@@ -958,18 +639,22 @@
 atomTypes['O4tc'].setActions(incrementBond=[],               decrementBond=['O4dc'],         formBond=[],            breakBond=[],            incrementRadical=[],       decrementRadical=[],       incrementLonePair=['O2d'], decrementLonePair=[])
 atomTypes['O4b' ].setActions(incrementBond=[],               decrementBond=[],               formBond=[],            breakBond=[],            incrementRadical=[],       decrementRadical=[],       incrementLonePair=[],      decrementLonePair=[])
 
-atomTypes['Ne'  ].setActions(incrementBond=[],               decrementBond=[],               formBond=[],            breakBond=[],            incrementRadical=['Ne'],   decrementRadical=['Ne'],   incrementLonePair=[],      decrementLonePair=[])
+atomTypes['Ne'  ].setActions(incrementBond=[],               decrementBond=[],               formBond=[],            breakBond=[],            incrementRadical=['Ne'],   decrementRadical=['Ne'],   incrementLonePair=[],    decrementLonePair=[])
 
 atomTypes['Si'  ].setActions(incrementBond=['Si'],           decrementBond=['Si'],           formBond=['Si'],        breakBond=['Si'],        incrementRadical=['Si'],   decrementRadical=['Si'],   incrementLonePair=[],      decrementLonePair=[])
 atomTypes['Sis' ].setActions(incrementBond=['Sid','SiO'],    decrementBond=[],               formBond=['Sis'],       breakBond=['Sis'],       incrementRadical=['Sis'],  decrementRadical=['Sis'],  incrementLonePair=[],      decrementLonePair=[])
 atomTypes['Sid' ].setActions(incrementBond=['Sidd','Sit'],   decrementBond=['Sis'],          formBond=['Sid'],       breakBond=['Sid'],       incrementRadical=['Sid'],  decrementRadical=['Sid'],  incrementLonePair=[],      decrementLonePair=[])
 atomTypes['Sidd'].setActions(incrementBond=[],               decrementBond=['Sid','SiO'],    formBond=[],            breakBond=[],            incrementRadical=[],       decrementRadical=[],       incrementLonePair=[],      decrementLonePair=[])
-atomTypes['Sit' ].setActions(incrementBond=[],               decrementBond=['Sid'],          formBond=['Sit'],       breakBond=['Sit'],       incrementRadical=['Sit'],  decrementRadical=['Sit'],  incrementLonePair=[],      decrementLonePair=[])
+atomTypes['Sit' ].setActions(incrementBond=['Siq'],               decrementBond=['Sid'],          formBond=['Sit'],       breakBond=['Sit'],       incrementRadical=['Sit'],  decrementRadical=['Sit'],  incrementLonePair=[],      decrementLonePair=[])
 atomTypes['SiO' ].setActions(incrementBond=['Sidd'],         decrementBond=['Sis'],          formBond=['SiO'],       breakBond=['SiO'],       incrementRadical=['SiO'],  decrementRadical=['SiO'],  incrementLonePair=[],      decrementLonePair=[])
 atomTypes['Sib' ].setActions(incrementBond=[],               decrementBond=[],               formBond=['Sib'],       breakBond=['Sib'],       incrementRadical=['Sib'],  decrementRadical=['Sib'],  incrementLonePair=[],      decrementLonePair=[])
 atomTypes['Sibf'].setActions(incrementBond=[],               decrementBond=[],               formBond=[],            breakBond=[],            incrementRadical=[],       decrementRadical=[],       incrementLonePair=[],      decrementLonePair=[])
+atomTypes['Siq' ].setActions(incrementBond=[],               decrementBond=['Sit'],          formBond=[],            breakBond=[],            incrementRadical=[],       decrementRadical=[],       incrementLonePair=[],      decrementLonePair=[])
 
 atomTypes['S'   ].setActions(incrementBond=['S'],            decrementBond=['S'],            formBond=['S'],         breakBond=['S'],         incrementRadical=['S'],    decrementRadical=['S'],    incrementLonePair=['S'],   decrementLonePair=['S'])
+atomTypes['Ss'  ].setActions(incrementBond=['Sd'],           decrementBond=[],               formBond=['Ss'],        breakBond=['Ss'],        incrementRadical=['Ss'],   decrementRadical=['Ss'],   incrementLonePair=['Ss'],  decrementLonePair=['Ss'])
+atomTypes['Sd'  ].setActions(incrementBond=[],               decrementBond=['Ss'],           formBond=[],            breakBond=[],            incrementRadical=[],       decrementRadical=[],       incrementLonePair=['Sd'],  decrementLonePair=['Sd'])
+atomTypes['St'  ].setActions(incrementBond=[],               decrementBond=['Sd'],           formBond=[],            breakBond=[],            incrementRadical=[],       decrementRadical=[],       incrementLonePair=['St'],  decrementLonePair=['St'])
 atomTypes['S0sc'].setActions(incrementBond=['S0sc'],         decrementBond=['S0sc'],         formBond=['S0sc'],      breakBond=['Sa','S0sc'], incrementRadical=['S0sc'], decrementRadical=['S0sc'], incrementLonePair=[],      decrementLonePair=['S2s','S2sc','S2dc','S2tc'])
 atomTypes['Sa'  ].setActions(incrementBond=[],               decrementBond=[],               formBond=['S0sc'],      breakBond=[],            incrementRadical=[],       decrementRadical=[],       incrementLonePair=[],      decrementLonePair=['S2s'])
 atomTypes['S2s' ].setActions(incrementBond=['S2d','S2dc'],   decrementBond=[],               formBond=['S2s','S2sc'],breakBond=['S2s'],       incrementRadical=['S2s'],  decrementRadical=['S2s'],  incrementLonePair=['Sa','S0sc'],decrementLonePair=['S4s','S4sc'])
@@ -996,16 +681,14 @@
 atomTypes['S6tt'].setActions(incrementBond=[],               decrementBond=['S6td','S6tdc'], formBond=[],            breakBond=[],            incrementRadical=[],       decrementRadical=[],       incrementLonePair=[],      decrementLonePair=[])
 atomTypes['S6tdc'].setActions(incrementBond=['S6td','S6tdc','S6tt'],decrementBond=['S6dc','S6tdc'],formBond=['S6tdc'],breakBond=['S6tdc'],    incrementRadical=['S6tdc'],decrementRadical=['S6tdc'],incrementLonePair=['S4t','S4tdc'],decrementLonePair=[])
 
-
 atomTypes['Cl'  ].setActions(incrementBond=[],               decrementBond=['Cl'],           formBond=['Cl'],        breakBond=['Cl'],        incrementRadical=['Cl'],   decrementRadical=['Cl'],   incrementLonePair=[],      decrementLonePair=[])
 
 atomTypes['Ar'  ].setActions(incrementBond=[],               decrementBond=[],               formBond=[],            breakBond=[],            incrementRadical=[],       decrementRadical=[],       incrementLonePair=[],      decrementLonePair=[])
 
-#list of elements that do not have more specific atomTypes
-#these are ordered on priority of picking if we encounter a more general atomType for make
-allElements=['H', 'C', 'O', 'N', 'S', 'Si', 'Cl', 'Ne', 'Ar', 'He',]
-nonSpecifics=['H', 'He', 'Ne', 'Cl', 'Ar',]
->>>>>>> f5b7467a
+# list of elements that do not have more specific atomTypes
+# these are ordered on priority of picking if we encounter a more general atomType for make
+allElements = ['H', 'C', 'O', 'N', 'S', 'Si', 'Cl', 'Ne', 'Ar', 'He', ]
+nonSpecifics = ['H', 'He', 'Ne', 'Cl', 'Ar', ]
 
 for atomType in atomTypes.values():
     for items in [atomType.generic, atomType.specific,
@@ -1055,13 +738,9 @@
 
     # allDouble is for all double bonds, to anything
     allDouble = rDouble + oDouble + sDouble
-<<<<<<< HEAD
     # Warning: some parts of code assume this list matches the list returned by countBonds()
     # possibly the two methods could be merged or one could call the other.
-    features = [single, allDouble, rDouble, oDouble, sDouble, triple, quadruple, benzene, atom.lonePairs]
-=======
-    features = [single, allDouble, rDouble, oDouble, sDouble, triple, benzene, atom.lonePairs, atom.charge]
->>>>>>> f5b7467a
+    features = [single, allDouble, rDouble, oDouble, sDouble, triple, quadruple, benzene, atom.lonePairs, atom.charge]
 
     return features
 
@@ -1097,23 +776,11 @@
         oDouble = molFeatureList[3]
         sDouble = molFeatureList[4]
         triple = molFeatureList[5]
-<<<<<<< HEAD
         quadruple = molFeatureList[6]
         benzene = molFeatureList[7]
         lonePairs = molFeatureList[8]
-
-        raise AtomTypeError(
-            ('Unable to determine atom type for atom {0}, which has {1:d} single bonds, '
-             '{2:d} double bonds to C, {3:d} double bonds to O, {4:d} double bonds to S, '
-             '{5:d} triple bonds, {6:d} quadruple bonds, {7:d} benzene bonds, '
-             'and {8:d} lone pairs.').format(
-                atom, single, rDouble, oDouble, sDouble, triple, quadruple, benzene, lonePairs))
-=======
-        benzene = molFeatureList[6]
-        lonePairs = molFeatureList[7]
-        charge = molFeatureList[8]
+        charge = molFeatureList[9]
 
         raise AtomTypeError(
             'Unable to determine atom type for atom {0}, which has {1:d} single bonds, {2:d} double bonds to C, {3:d} double bonds to O, {4:d} double bonds to S, {5:d} triple bonds, {6:d} benzene bonds, {7:d} lone pairs, and {8:d} charge.'.format(
-                atom, single, rDouble, oDouble, sDouble, triple, benzene, lonePairs, charge))
->>>>>>> f5b7467a
+                atom, single, rDouble, oDouble, sDouble, triple, quadruple, benzene, lonePairs, charge))