--- conflicted
+++ resolved
@@ -305,12 +305,8 @@
         a = obmol.NewAtom()
         a.SetAtomicNum(atom.number)
         a.SetFormalCharge(atom.charge)
-<<<<<<< HEAD
-    orders = {'S': 1, 'D': 2, 'T': 3, 'Q': 4, 'B': 5}
-=======
         obAtomIds[atom] = a.GetId()
-    orders = {1: 1, 2: 2, 3: 3, 1.5: 5}
->>>>>>> 7c023a4a
+    orders = {1: 1, 2: 2, 3: 3, 4: 4, 1.5: 5}
     for atom1 in mol.vertices:
         for atom2, bond in atom1.edges.iteritems():
             index1 = atoms.index(atom1)
