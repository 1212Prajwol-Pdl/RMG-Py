--- conflicted
+++ resolved
@@ -260,11 +260,7 @@
 
     cpdef bint atom_ids_valid(self)
 
-<<<<<<< HEAD
-    cpdef bint is_identical(self, Molecule other, bint strict=?) except -2
-=======
-    cpdef bint isIdentical(self, Graph other, bint strict=?) except -2
->>>>>>> 38071bc1
+    cpdef bint is_identical(self, Graph other, bint strict=?) except -2
 
     cpdef dict enumerate_bonds(self)
 
